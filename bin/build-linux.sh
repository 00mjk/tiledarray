#! /bin/sh

<<<<<<< HEAD
# get the most recent cmake available
if [ ! -d "${INSTALL_PREFIX}/cmake" ]; then
  CMAKE_VERSION=3.17.0
  CMAKE_URL="https://cmake.org/files/v${CMAKE_VERSION%.[0-9]}/cmake-${CMAKE_VERSION}-Linux-x86_64.tar.gz"
  mkdir ${INSTALL_PREFIX}/cmake && wget --no-check-certificate -O - ${CMAKE_URL} | tar --strip-components=1 -xz -C ${INSTALL_PREFIX}/cmake
fi
export PATH=${INSTALL_PREFIX}/cmake/bin:${PATH}
cmake --version
=======
# control whether building shared or static libs by the parity of
# GCC_VERSION + CLANG_VERSION + "$BUILD_TYPE" == "Debug" ? 1 : 0
gccv=$GCC_VERSION
clangv=$([ "X$CLANG_VERSION" = "X" ] && echo "0" || echo "$CLANG_VERSION")
debugv=$([ "X$BUILD_TYPE" = "XDebug" ] && echo "1" || echo "0")
sharedv=$(($gccv+$clangv+$debugv))
export BUILD_SHARED=$(($sharedv % 2))
>>>>>>> 7d96417c

${TRAVIS_BUILD_DIR}/bin/build-mpich-linux.sh
${TRAVIS_BUILD_DIR}/bin/build-scalapack-mpich-linux.sh
${TRAVIS_BUILD_DIR}/bin/build-madness-linux.sh
${TRAVIS_BUILD_DIR}/bin/build-eigen3-linux.sh

# Exit on error
set -ev

# download latest Doxygen
if [ "$DEPLOY" = "1" ]; then
  DOXYGEN_VERSION=1.8.17
  if [ ! -d ${INSTALL_PREFIX}/doxygen-${DOXYGEN_VERSION} ]; then
    cd ${BUILD_PREFIX} && wget http://doxygen.nl/files/doxygen-${DOXYGEN_VERSION}.linux.bin.tar.gz
    cd ${INSTALL_PREFIX} && tar xzf ${BUILD_PREFIX}/doxygen-${DOXYGEN_VERSION}.linux.bin.tar.gz
  fi
  export PATH=${INSTALL_PREFIX}/doxygen-${DOXYGEN_VERSION}/bin:$PATH
  which doxygen
  doxygen --version
fi

# Environment variables
if [ "$CXX" = "g++" ]; then
    export CC=/usr/bin/gcc-$GCC_VERSION
    export CXX=/usr/bin/g++-$GCC_VERSION
    export EXTRACXXFLAGS="-mno-avx"
    export F77=gfortran-$GCC_VERSION
else
    export CC=/usr/bin/clang-$CLANG_VERSION
    export CXX=/usr/bin/clang++-$CLANG_VERSION
    export EXTRACXXFLAGS="-mno-avx -stdlib=libc++"
    export F77=gfortran-$GCC_VERSION
fi

export MPI_HOME=${INSTALL_PREFIX}/mpich
export MPICC=$MPI_HOME/bin/mpicc
export MPICXX=$MPI_HOME/bin/mpicxx
export LD_LIBRARY_PATH=/usr/lib/lapack:/usr/lib/libblas:${INSTALL_PREFIX}/scalapack/lib:$LD_LIBRARY_PATH

# list the prebuilt prereqs
ls -l ${INSTALL_PREFIX}

# where to install TA (need for testing installed code)
export INSTALL_DIR=${INSTALL_PREFIX}/TA

# make build dir
cd ${BUILD_PREFIX}
mkdir -p TA
cd TA

# if have old installed copy of TA, make sure that BTAS tag matches the required tag, if not, remove INSTALL_DIR (will cause rebuild of TA)
if [ -f "${INSTALL_DIR}/include/btas/btas/version.h" ]; then
  export INSTALLED_BTAS_TAG=`grep 'define BTAS_REVISION' ${INSTALL_DIR}/include/btas/btas/version.h | awk '{print $3}' | sed s/\"//g`
  echo "installed BTAS revision = ${INSTALLED_BTAS_TAG}"
  # extract the tracked tag of BTAS
  export BTAS_TAG=`grep 'set(TA_TRACKED_BTAS_TAG ' ${TRAVIS_BUILD_DIR}/external/versions.cmake | awk '{print $2}' | sed s/\)//g`
  echo "required BTAS revision = ${BTAS_TAG}"
  if [ "${BTAS_TAG}" != "${INSTALLED_BTAS_TAG}" ]; then
    rm -rf "${INSTALL_DIR}"
  fi
fi

# MADNESS+Elemental are build separately if $BUILD_TYPE=Debug, otherwise built as part of TA
if [ "$BUILD_TYPE" = "Debug" ]; then

  if [ "$COMPUTE_COVERAGE" = "1" ]; then
    export CODECOVCXXFLAGS="-O0 --coverage"
  fi

  cmake ${TRAVIS_BUILD_DIR} \
    -DCMAKE_TOOLCHAIN_FILE="${TRAVIS_BUILD_DIR}/cmake/toolchains/travis.cmake" \
    -DCMAKE_CXX_COMPILER=$CXX \
    -DCMAKE_C_COMPILER=$CC \
    -DMPI_CXX_COMPILER=$MPICXX \
    -DMPI_C_COMPILER=$MPICC \
    -DCMAKE_INSTALL_PREFIX="${INSTALL_DIR}" \
    -DBUILD_SHARED_LIBS=${BUILD_SHARED} \
    -DCMAKE_BUILD_TYPE=$BUILD_TYPE \
    -DCMAKE_CXX_FLAGS="-ftemplate-depth=1024 -Wno-unused-command-line-argument ${EXTRACXXFLAGS} ${CODECOVCXXFLAGS}" \
    -DCMAKE_PREFIX_PATH="${INSTALL_PREFIX}/madness;${INSTALL_PREFIX}/eigen3" \
    -DTA_BUILD_UNITTEST=ON \
    -DTA_ERROR="throw" \
<<<<<<< HEAD
    -DENABLE_ELEMENTAL=ON \
    -DENABLE_SCALAPACK=ON \
    -DMADNESS_ROOT_DIR="${INSTALL_PREFIX}/madness"
=======
    -DENABLE_ELEMENTAL=ON
>>>>>>> 7d96417c

else

  # if have old installed copy of TA, make sure that MADNESS tag matches the required tag, if not, remove INSTALL_DIR (will cause rebuild of MADNESS)
  if [ -f "${INSTALL_DIR}/include/madness/config.h" ]; then
    export INSTALLED_MADNESS_TAG=`grep 'define MADNESS_REVISION' ${INSTALL_DIR}/include/madness/config.h | awk '{print $3}' | sed s/\"//g`
    echo "installed MADNESS revision = ${INSTALLED_MADNESS_TAG}"
    # extract the tracked tag of MADNESS
    export MADNESS_TAG=`grep 'set(TA_TRACKED_MADNESS_TAG ' ${TRAVIS_BUILD_DIR}/external/versions.cmake | awk '{print $2}' | sed s/\)//g`
    echo "required MADNESS revision = ${MADNESS_TAG}"
    if [ "${MADNESS_TAG}" != "${INSTALLED_MADNESS_TAG}" ]; then
      rm -rf "${INSTALL_DIR}"
    fi
  fi

  cmake ${TRAVIS_BUILD_DIR} \
    -DCMAKE_TOOLCHAIN_FILE="${TRAVIS_BUILD_DIR}/cmake/toolchains/travis.cmake" \
    -DCMAKE_CXX_COMPILER=$CXX \
    -DCMAKE_C_COMPILER=$CC \
    -DMPI_CXX_COMPILER=$MPICXX \
    -DMPI_C_COMPILER=$MPICC \
    -DCMAKE_INSTALL_PREFIX="${INSTALL_DIR}" \
    -DBUILD_SHARED_LIBS=${BUILD_SHARED} \
    -DCMAKE_BUILD_TYPE=$BUILD_TYPE \
    -DCMAKE_CXX_FLAGS="-ftemplate-depth=1024 -Wno-unused-command-line-argument ${EXTRACXXFLAGS}" \
    -DCMAKE_PREFIX_PATH="${INSTALL_PREFIX}/eigen3" \
    -DTA_BUILD_UNITTEST=ON \
    -DTA_ERROR="throw" \
    -DENABLE_ELEMENTAL=ON -Wno-dev \
    -DENABLE_SCALAPACK=ON \
    -DMADNESS_CMAKE_EXTRA_ARGS="-Wno-dev;-DELEMENTAL_CMAKE_BUILD_TYPE=$BUILD_TYPE;-DELEMENTAL_CXXFLAGS=-Wno-deprecated-declarations;-DELEMENTAL_MATH_LIBS='-L/usr/lib/libblas -L/usr/lib/lapack -llapack -lblas';-DELEMENTAL_CMAKE_EXTRA_ARGS=-DCMAKE_Fortran_COMPILER=$F77"

fi

# Build all libraries, examples, and applications
make -j2 all VERBOSE=1
make install

# Validate
make -j1 ta_test VERBOSE=1
export MAD_NUM_THREADS=2
# to find El dep shared libs (e.g. libpmrr)
export LD_LIBRARY_PATH=${INSTALL_PREFIX}/madness/lib:${LD_LIBRARY_PATH}
make check

# Build examples
make -j2 examples VERBOSE=1

# run evd example manually TODO add run_examples target
# with Debug can only use 1 thread , but since TBB is ON for Debug builds let's just skip it entirely
if [ "$BUILD_TYPE" = "Release" ]; then
  ${MPI_HOME}/bin/mpirun -n 1 examples/elemental/evd 512 64 2
  ${MPI_HOME}/bin/mpirun -n 2 examples/elemental/evd 512 64 2
fi<|MERGE_RESOLUTION|>--- conflicted
+++ resolved
@@ -1,6 +1,13 @@
 #! /bin/sh
 
-<<<<<<< HEAD
+# control whether building shared or static libs by the parity of
+# GCC_VERSION + CLANG_VERSION + "$BUILD_TYPE" == "Debug" ? 1 : 0
+gccv=$GCC_VERSION
+clangv=$([ "X$CLANG_VERSION" = "X" ] && echo "0" || echo "$CLANG_VERSION")
+debugv=$([ "X$BUILD_TYPE" = "XDebug" ] && echo "1" || echo "0")
+sharedv=$(($gccv+$clangv+$debugv))
+export BUILD_SHARED=$(($sharedv % 2))
+
 # get the most recent cmake available
 if [ ! -d "${INSTALL_PREFIX}/cmake" ]; then
   CMAKE_VERSION=3.17.0
@@ -9,15 +16,6 @@
 fi
 export PATH=${INSTALL_PREFIX}/cmake/bin:${PATH}
 cmake --version
-=======
-# control whether building shared or static libs by the parity of
-# GCC_VERSION + CLANG_VERSION + "$BUILD_TYPE" == "Debug" ? 1 : 0
-gccv=$GCC_VERSION
-clangv=$([ "X$CLANG_VERSION" = "X" ] && echo "0" || echo "$CLANG_VERSION")
-debugv=$([ "X$BUILD_TYPE" = "XDebug" ] && echo "1" || echo "0")
-sharedv=$(($gccv+$clangv+$debugv))
-export BUILD_SHARED=$(($sharedv % 2))
->>>>>>> 7d96417c
 
 ${TRAVIS_BUILD_DIR}/bin/build-mpich-linux.sh
 ${TRAVIS_BUILD_DIR}/bin/build-scalapack-mpich-linux.sh
@@ -100,13 +98,8 @@
     -DCMAKE_PREFIX_PATH="${INSTALL_PREFIX}/madness;${INSTALL_PREFIX}/eigen3" \
     -DTA_BUILD_UNITTEST=ON \
     -DTA_ERROR="throw" \
-<<<<<<< HEAD
     -DENABLE_ELEMENTAL=ON \
-    -DENABLE_SCALAPACK=ON \
-    -DMADNESS_ROOT_DIR="${INSTALL_PREFIX}/madness"
-=======
-    -DENABLE_ELEMENTAL=ON
->>>>>>> 7d96417c
+    -DENABLE_SCALAPACK=ON
 
 else
 
