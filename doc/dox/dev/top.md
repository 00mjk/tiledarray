--- conflicted
+++ resolved
@@ -6,9 +6,5 @@
 ## Advanced Topics
 * [Customizing Arrays](@ref Customizing-Arrays): How to implement custom tiles, shapes, etc.
 * [Customizing Expressions](@ref Customizing-Expressions): How to modify how expressions are evaluated and implement new expressions.
-<<<<<<< HEAD
-* [Using TiledArray+Eigen](@ref Tutorial-TiledArray-and-Eigen): How to use TiledArray with Eigen.
-=======
 * [Using TiledArray+ScaLAPACK](@ref Tutorial-TiledArray-and-ScaLAPACK): How to use TiledArray with ScaLAPACK.
 * [Using TiledArray+Eigen](@ref Tutorial-TiledArray-and-Eigen): How to use TiledArray with Eigen.
->>>>>>> 9fc7b539
