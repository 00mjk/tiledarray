# - CMAKE Config file for the TiledArray package
# The following variables are defined:
#  TILEDARRAY_FOUND                - System has the TiledArray package
#  TILEDARRAY_INCLUDE_DIRS         - The TiledArray include directory
#  TILEDARRAY_LIBRARIES            - The TiledArray libraries and their dependencies
#  TILEDARRAY_VERSION              - The TiledArray (core) version; see semver.org
#  TILEDARRAY_EXT_VERSION          - The TiledArray version, includes prerelease id; see semver.org

# Set package version
set(TILEDARRAY_VERSION "@TILEDARRAY_VERSION@")
set(TILEDARRAY_EXT_VERSION "@TILEDARRAY_EXT_VERSION@")

@PACKAGE_INIT@

# Include library IMPORT targets
if (NOT TARGET BTAS::BTAS)
  find_package(BTAS 1.0.0 QUIET CONFIG REQUIRED HINTS "@BTAS_CONFIG@")
endif()
if(NOT TARGET MADworld)
  # if madness installed separately, use the madness install discovered when configuring TA
  set(MADNESS_CONFIG_DIR "@MADNESS_CONFIG_DIR@")
  # otherwise assume TA built madness
  if (MADNESS_CONFIG_DIR STREQUAL "")
    set(MADNESS_CONFIG_DIR "${CMAKE_CURRENT_LIST_DIR}/../madness")
  endif()
  include( CMakeFindDependencyMacro )
  find_dependency(MADNESS 0.10.1 CONFIG REQUIRED COMPONENTS world PATHS ${MADNESS_CONFIG_DIR} NO_DEFAULT_PATH)
<<<<<<< HEAD
=======
endif()
if(NOT TARGET tiledarray)
  include("${CMAKE_CURRENT_LIST_DIR}/tiledarray-targets.cmake")
>>>>>>> 2fa01d6e
endif()

# if TA is a CUDA-dependent library it needs CUDA to link properly ... unfortunately CMake is not able to do this correctly
# see https://gitlab.kitware.com/cmake/cmake/issues/18614
# so try workarounds
set(TILEDARRAY_HAS_CUDA "@CUDA_FOUND@")
if(TILEDARRAY_HAS_CUDA)
  set(CMAKE_CUDA_HOST_COMPILER "@CMAKE_CUDA_HOST_COMPILER@")
  # workaround from https://gitlab.kitware.com/cmake/cmake/issues/18614#note_485631
  set(CUDA_LIBRARIES "@CUDA_LIBRARIES@")
  get_target_property(_ta_interface_libs tiledarray INTERFACE_LINK_LIBRARIES)
  if(_ta_interface_libs)
    list(APPEND _ta_interface_libs ${CUDA_LIBRARIES})
  else()
    set(_ta_interface_libs ${CUDA_LIBRARIES})
  endif()
    string(TOUPPER ${CMAKE_BUILD_TYPE} TA_BUILD_TYPE)
  set_target_properties(tiledarray PROPERTIES
    IMPORTED_LINK_INTERFACE_LANGUAGES_${TA_BUILD_TYPE} CXX
    INTERFACE_LINK_LIBRARIES "${_ta_interface_libs}")
endif()

set(TILEDARRAY_HAS_SCALAPACK "@ENABLE_SCALAPACK@" )
if(TILEDARRAY_HAS_SCALAPACK)
  include( CMakeFindDependencyMacro )
  find_dependency( blacspp )
  find_dependency( scalapackpp )
endif()

# Set the tiledarray compiled library target
set(TILEDARRAY_LIBRARIES tiledarray)

set(TILEDARRAY_SOURCE_DIR "@TILEDARRAY_SOURCE_DIR@")
set(TILEDARRAY_BINARY_DIR "@TILEDARRAY_BINARY_DIR@")

set(TILEDARRAY_BUILD_INCLUDE_DIRS "${TILEDARRAY_SOURCE_DIR}/src" "${TILEDARRAY_BINARY_DIR}/src")
set(TILEDARRAY_INSTALL_INCLUDE_DIRS "@PACKAGE_TILEDARRAY_INSTALL_INCLUDEDIR@"
      "@PACKAGE_TILEDARRAY_INSTALL_INCLUDEDIR@/TiledArray/external")

# define TILEDARRAY_INCLUDE_DIRS according to where we are compiling: TA build tree or outside
# external packages should use TILEDARRAY_BUILD_INCLUDE_DIRS and TILEDARRAY_INSTALL_INCLUDE_DIRS directly
if(CMAKE_CURRENT_LIST_DIR EQUAL TILEDARRAY_BINARY_DIR)
  set(TILEDARRAY_INCLUDE_DIRS "${TILEDARRAY_BUILD_INCLUDE_DIRS}")
else()
  set(TILEDARRAY_INCLUDE_DIRS "${TILEDARRAY_INSTALL_INCLUDE_DIRS}")
endif()

set(TILEDARRAY_CMAKE_TOOLCHAIN_FILE "@CMAKE_TOOLCHAIN_FILE@")

set(TILEDARRAY_FOUND TRUE)<|MERGE_RESOLUTION|>--- conflicted
+++ resolved
@@ -25,12 +25,9 @@
   endif()
   include( CMakeFindDependencyMacro )
   find_dependency(MADNESS 0.10.1 CONFIG REQUIRED COMPONENTS world PATHS ${MADNESS_CONFIG_DIR} NO_DEFAULT_PATH)
-<<<<<<< HEAD
-=======
 endif()
 if(NOT TARGET tiledarray)
   include("${CMAKE_CURRENT_LIST_DIR}/tiledarray-targets.cmake")
->>>>>>> 2fa01d6e
 endif()
 
 # if TA is a CUDA-dependent library it needs CUDA to link properly ... unfortunately CMake is not able to do this correctly
