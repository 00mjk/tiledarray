//
// Created by Chong Peng on 2019-05-01.
//

#ifndef TILEDARRAY_CONVERSIONS_VECTOR_OF_ARRAYS_H_
#define TILEDARRAY_CONVERSIONS_VECTOR_OF_ARRAYS_H_

#include <tiledarray.h>

namespace TiledArray {

namespace detail {

/// @brief prepends an extra dimension to a TRange

/// The extra dimension will be the leading dimension, and will be blocked by @c
/// block_size

/// @param array_rank extent of the leading dimension of the result
/// @param array_trange the base trange
/// @param block_size blocking range for the new dimension, the dimension being
/// fused
/// @return TiledRange of fused Array object
<<<<<<< HEAD
inline TA::TiledRange fuse_vector_of_tranges(
    std::size_t array_rank, const TiledArray::TiledRange& array_trange,
    std::size_t block_size = 1) {
=======
inline TA::TiledRange prepend_dim_to_trange(
    std::size_t array_rank,
    const TiledArray::TiledRange& array_trange, std::size_t block_size = 1) {
>>>>>>> bf57f736
  /// make the new TiledRange1 for new dimension
  TA::TiledRange1 new_trange1;
  {
    std::vector<std::size_t> new_trange1_v;
    auto range_size = array_rank;
    new_trange1_v.push_back(0);
    for (decltype(range_size) i = block_size; i < range_size; i += block_size) {
      new_trange1_v.push_back(i);
    }
    new_trange1_v.push_back(range_size);
    new_trange1 = TA::TiledRange1(new_trange1_v.begin(), new_trange1_v.end());
  }

  /// make the new range for N+1 Array
  TA::TiledRange new_trange;
  {
    auto old_trange1s = array_trange.data();
    old_trange1s.insert(old_trange1s.begin(), new_trange1);
    new_trange = TA::TiledRange(old_trange1s.begin(), old_trange1s.end());
  }

  return new_trange;
}

<<<<<<< HEAD
/// @brief fuses the Shapes of a vector of Arrays into 1 Shape, with the vector
/// index forming the first mode

/// @param fused_trange the TiledRange of the fused @c arrays
/// @return Shape of fused Array object
template <typename Tile>
TA::DenseShape fuse_vector_of_shapes(
    const std::vector<TA::DistArray<Tile, TA::DensePolicy>>&,
    const TA::TiledRange& fused_trange) {
  return TA::DenseShape(1, fused_trange);
}

/// @brief fuses the Shapes of a vector of Arrays into 1 Shape, with the vector
/// index forming the first mode

/// @param fused_trange the TiledRange of the fused @c arrays
/// @return Shape of fused Array object
template <typename Tile>
TA::DenseShape fuse_vector_of_shapes(
    madness::World&, const std::vector<TA::DistArray<Tile, TA::DensePolicy>>&,
    int, const TA::TiledRange& fused_trange) {
  return TA::DenseShape(1, fused_trange);
}

/// @brief fuses the Shapes of a vector of Arrays into 1 Shape, with the vector
/// index forming the first mode

/// @param[in] arrays a vector of DistArray objects; all members of @c arrays
/// must have the same TiledRange
/// @param[in] fused_trange the TiledRange of the fused @c arrays
/// @return Shape of fused Array object
template <typename Tile>
TA::SparseShape<float> fuse_vector_of_shapes(
    const std::vector<TA::DistArray<Tile, TA::SparsePolicy>>& arrays,
    const TA::TiledRange& fused_trange) {
  auto first_tile_in_mode0 = *fused_trange.dim(0).begin();
  const auto block_size =
      first_tile_in_mode0.second - first_tile_in_mode0.first;

  std::size_t ntiles_per_array = arrays[0].trange().tiles_range().volume();
  // precompute tile volumes for later repeated use
  std::vector<size_t> tile_volumes(ntiles_per_array);
  {
    const auto& tiles_range = arrays[0].trange().tiles_range();
    for (auto&& tile_idx : tiles_range) {
      const auto tile_ord = tiles_range.ordinal(tile_idx);
      tile_volumes[tile_ord] =
          arrays[0].trange().make_tile_range(tile_idx).volume();
    }
  }

  TA::Tensor<float> fused_tile_norms(fused_trange.tiles_range());

  // compute norms of fused tiles
  // N.B. tile norms are stored in scaled format, unscale in order to compute
  // norms of fused tiles
  std::size_t narrays = arrays.size();
  size_t fused_tile_ord = 0;
  for (size_t vidx = 0, fused_vidx = 0; vidx < narrays;
       vidx += block_size, ++fused_vidx) {
    // how many arrays actually constribute to this fused tile ... last fused
    // tile may have fewer than block_size
    const auto vblk_size =
        (narrays - vidx) >= block_size ? block_size : narrays - vidx;
    for (size_t tile_ord = 0; tile_ord != ntiles_per_array;
         ++tile_ord, ++fused_tile_ord) {
      float unscaled_fused_tile_norm2 = 0;
      const auto tile_volume = tile_volumes[tile_ord];
      for (size_t v = 0, vv = vidx; v != vblk_size; ++v, ++vv) {
        const auto unscaled_tile_norm =
            arrays[vv].shape().data()[tile_ord] * tile_volume;
        unscaled_fused_tile_norm2 += unscaled_tile_norm * unscaled_tile_norm;
      }
      const auto fused_tile_volume = tile_volume * vblk_size;
      const auto fused_tile_norm =
          std::sqrt(unscaled_fused_tile_norm2) / fused_tile_volume;

      *(fused_tile_norms.data() + fused_tile_ord) = fused_tile_norm;
    }
  }

  auto fused_shapes =
      TA::SparseShape<float>(fused_tile_norms, fused_trange, true);

  return fused_shapes;
}

/// @brief fuses the Shapes of a vector of Arrays into 1 Shape, with the vector
/// index forming the first mode
///
/// @param global_world the world object which the new fused array will live in.
/// @param[in] arrays a vector of DistArray objects; all members of @c arrays
/// must have the same TiledRange
/// @param array_rank Number of tensors in the fused @c arrays (the size of @c
/// arrays on each rank will depend on world.size)
=======
/// @brief fuses the SparseShape objects of a tilewise-round-robin distributed
///        vector of Arrays into single SparseShape object,
///        with the vector index forming the first dimension.
///
/// This is used to fuse shapes of a sequence of N-dimensional arrays
/// into the shape of the fused (N+1)-dimensional array. The sequence is *tiled*,
/// and the tiles are round-robin distributed. Hence for p ranks tile I will
/// reside on processor I%p ; this tile includes shapes of arrays [I*b, (I+1)*b).
///
/// @param global_world the World object in which the new fused array will live
/// @param[in] arrays a vector of DistArray objects; these are local components
///            of a vector distributed tilewise in round-robin manner; each
///            element of @c arrays must have the same TiledRange;
/// @param array_rank Sum of the sizes of @c arrays on each rank
///        (the size of @c arrays on each rank will depend on world.size)
>>>>>>> bf57f736
/// @param[in] fused_trange the TiledRange of the fused @c arrays
/// @return SparseShape of fused Array object
/// TODO rename to fuse_tilewise_vector_of_shapes
template <typename Tile>
<<<<<<< HEAD
TA::SparseShape<float> fuse_vector_of_shapes(
    madness::World& global_world,
    const std::vector<TA::DistArray<Tile, TA::SparsePolicy>>& arrays,
    const std::size_t array_rank, const TA::TiledRange& fused_trange) {
=======
TA::SparseShape<float> fuse_vector_of_shapes_tiles(
        madness::World& global_world,
        const std::vector<TA::DistArray<Tile, TA::SparsePolicy>>& arrays,
        const std::size_t array_rank,
        const TA::TiledRange& fused_trange) {
  if(arrays.size() == 0) {
    TA::Tensor<float> fused_tile_norms(fused_trange.tiles_range(), 0.f);
    return TA::SparseShape<float>(global_world, fused_tile_norms, fused_trange, true);
  }
>>>>>>> bf57f736
  const std::size_t rank = global_world.rank();
  auto size = global_world.size();
  auto first_tile_in_mode0 = *fused_trange.dim(0).begin();
  const auto block_size =
          first_tile_in_mode0.second - first_tile_in_mode0.first;

  std::size_t ntiles_per_array = arrays[0].trange().tiles_range().volume();
  // precompute tile volumes for later repeated use
  std::vector<size_t> tile_volumes(ntiles_per_array);
  {
    const auto& tiles_range = arrays[0].trange().tiles_range();
    for (auto&& tile_idx : tiles_range) {
      const auto tile_ord = tiles_range.ordinal(tile_idx);
      tile_volumes[tile_ord] =
              arrays[0].trange().make_tile_range(tile_idx).volume();
    }
  }

  TA::Tensor<float> fused_tile_norms(fused_trange.tiles_range(), 0.f);  // use nonzeroes for local tiles only

  // compute norms of fused tiles
  // N.B. tile norms are stored in scaled format, unscale in order to compute
  // norms of fused tiles
  std::size_t narrays = array_rank;
  size_t fused_tile_ord = 0;
<<<<<<< HEAD
  double divisor = 1.0 / (double)size;
  for (size_t vidx = 0, fused_vidx = 0; vidx < narrays;
       vidx += block_size, ++fused_vidx) {
    // how many arrays actually constribute to this fused tile ... last fused
    // tile may have fewer than block_size
=======
  auto element_offset_in_owner = 0;
  for (size_t vidx = 0, fused_vidx = 0; vidx < narrays;
       vidx += block_size, ++fused_vidx) {
    bool have_rank = (rank == fused_vidx % size);
    // how many arrays actually constribute to this fused tile ... last fused tile may have fewer than block_size
>>>>>>> bf57f736
    const auto vblk_size =
            (narrays - vidx) >= block_size ? block_size : narrays - vidx;
    for (size_t tile_ord = 0; tile_ord != ntiles_per_array;
         ++tile_ord, ++fused_tile_ord) {
<<<<<<< HEAD
      float unscaled_fused_tile_norm2 = 0;
      const auto tile_volume = tile_volumes[tile_ord];
      for (size_t v = 0, vv = vidx; v != vblk_size; ++v, ++vv) {
        if (rank == vv % size) {
          int dim = (int)(vv * divisor);
          const auto unscaled_tile_norm =
              arrays[dim].shape().data()[tile_ord] * tile_volume;
=======
      if (have_rank) {
        auto array_ptr = arrays.begin() + element_offset_in_owner * vblk_size;
        float unscaled_fused_tile_norm2 = 0;
        const auto tile_volume = tile_volumes[tile_ord];
        for (size_t v = 0, vv = vidx; v != vblk_size; ++v, ++vv) {
          const auto unscaled_tile_norm = (*(array_ptr)).shape().data()[tile_ord] * tile_volume;
>>>>>>> bf57f736
          unscaled_fused_tile_norm2 += unscaled_tile_norm * unscaled_tile_norm;
          ++array_ptr;
        }
        const auto fused_tile_volume = tile_volume * vblk_size;
        const auto fused_tile_norm =
                std::sqrt(unscaled_fused_tile_norm2) / fused_tile_volume;

        *(fused_tile_norms.data() + fused_tile_ord) = fused_tile_norm;
      }
    }
    element_offset_in_owner = have_rank ? element_offset_in_owner + 1 : element_offset_in_owner;
  }

<<<<<<< HEAD
  auto fused_shapes = TA::SparseShape<float>(global_world, fused_tile_norms,
                                             fused_trange, true);
=======
  auto fused_shapes =
          TA::SparseShape<float>(global_world, fused_tile_norms, fused_trange, true);
>>>>>>> bf57f736

  return fused_shapes;
}

<<<<<<< HEAD
/// @brief extracts the shape of a subarray of a fused array created with
/// fuse_vector_of_arrays

/// @param[in] fused_array a DistArray created with fuse_vector_of_arrays
/// @param[in] i the index of the subarray whose Shape will be extracted (i.e.
/// the index of the corresponding tile of the leading dimension)
/// @param[in] split_trange TiledRange of the target subarray objct
/// @return the Shape of the @c i -th subarray
=======
/// @brief fuses the DenseShape objects of a tilewise-round-robin distributed
///        vector of Arrays into single DenseShape object,
///        with the vector index forming the first dimension.
///
/// This is the same as the sparse version above, but far simpler.
///
/// @param global_world the World object in which the new fused array will live
/// @param[in] arrays a vector of DistArray objects; these are local components
///            of a vector distributed tilewise in round-robin manner; each
///            element of @c arrays must have the same TiledRange;
/// @param array_rank Sum of the sizes of @c arrays on each rank
///        (the size of @c arrays on each rank will depend on world.size)
/// @param[in] fused_trange the TiledRange of the fused @c arrays
/// @return DenseShape of fused Array object
>>>>>>> bf57f736
template <typename Tile>
TA::DenseShape fuse_vector_of_shapes_tiles(madness::World&,
                                     const std::vector<TA::DistArray<Tile, TA::DensePolicy>>& arrays,
                                     const std::size_t array_rank,
                                     const TA::TiledRange& fused_trange) {
  return TA::DenseShape(1, fused_trange);
}

<<<<<<< HEAD
/// @brief extracts the shape of a subarray of a fused array created with
/// fuse_vector_of_arrays
=======
/// @brief extracts the shape of a slice of a fused array created with fuse_vector_of_arrays
>>>>>>> bf57f736

/// @param[in] split_trange the TiledRange object of each "slice" array that was fused via fuse_vector_of_arrays
/// @param[in] shape the shape of a DistArray created with fuse_vector_of_arrays
/// @param[in] tile_idx the tile index of the leading mode that will be sliced off
/// @param[in] split_ntiles the number of tiles in each "slice" array that was fused via fuse_vector_of_arrays
/// @param[in] tile_size the size of the tile of the leading dimension of the fused array
/// @return the Shape of the @c i -th subarray
// TODO rename to tilewise_slice_of_fused_shape
inline TA::SparseShape<float> subshape_from_fused_tile(
        const TA::TiledRange& split_trange, const TA::SparsePolicy::shape_type & shape,
        const std::size_t tile_idx, const std::size_t split_ntiles,
        const std::size_t tile_size){
  TA_ASSERT(split_ntiles == split_trange.tiles_range().volume());
  TA::Tensor<float> split_tile_norms(split_trange.tiles_range());

  // map element i to its tile index
  std::size_t offset = tile_idx * split_ntiles;

  // note that unlike fusion we cannot compute exact norm of the split tile
  // to guarantee upper bound we have to multiply the norms by the number of
  // split tiles in the fused tile; to see why multiplication is necessary think
  // of a tile obtained by fusing 1 nonzero tile with one or more zero tiles.
  const auto* split_tile_begin = shape.data().data() + offset;
  std::transform(split_tile_begin, split_tile_begin + split_ntiles,
                 split_tile_norms.data(),
                 [tile_size](const float& elem) {
                   return elem * tile_size;
                 });

  auto split_shape =
          TA::SparseShape<float>(split_tile_norms, split_trange, true);
  return split_shape;
}

<<<<<<< HEAD
}  // namespace detail

/// @brief fuses a vector of DistArray objects, each with the same TiledRange
/// into a DistArray with 1 more dimensions

/// The leading dimension of the resulting array is the vector dimension, and
/// will be blocked by @block_size .
///
/// @param[in] arrays a vector of DistArray objects; every element of @c arrays
/// must have the same TiledRange object and live in the same world.
/// @param[in] block_size the block size for the "vector" dimension of the tiled
/// range of the result
/// @return @c arrays fused into a DistArray
/// @note This is a collective function. It assumes that it is invoked across
/// the world in which all subarrays live; the result will live in the same
/// world.
template <typename Tile, typename Policy>
TA::DistArray<Tile, Policy> fuse_vector_of_arrays(
    const std::vector<TA::DistArray<Tile, Policy>>& arrays,
    std::size_t block_size = 1) {
  auto& world = arrays[0].world();
  auto array_trange = arrays[0].trange();
  const auto mode0_extent = arrays.size();

  // make fused tiledrange
  auto fused_trange = detail::fuse_vector_of_tranges(
      arrays.size(), arrays.at(0).trange(), block_size);
  std::size_t ntiles_per_array = array_trange.tiles_range().volume();

  // make fused shape
  auto fused_shape = detail::fuse_vector_of_shapes(arrays, fused_trange);

  // make fused array
  TA::DistArray<Tile, Policy> fused_array(world, fused_trange, fused_shape);

  /// copy the data from a sequence of tiles
  auto make_tile = [](const TA::Range& range,
                      const std::vector<madness::Future<Tile>>& tiles) {
    TA_ASSERT(range.extent(0) == tiles.size());
    Tile result(range);
    auto* result_ptr = result.data();
    for (auto&& fut_of_tile : tiles) {
      TA_ASSERT(fut_of_tile.probe());
      const auto& tile = fut_of_tile.get();
      const auto* tile_data = tile.data();
      const auto tile_volume = tile.size();
      std::copy(tile_data, tile_data + tile_volume, result_ptr);
      result_ptr += tile_volume;
    }
    return result;
  };

  /// write to blocks of fused_array
  for (auto&& fused_tile_ord : *fused_array.pmap()) {
    if (!fused_array.is_zero(fused_tile_ord)) {
      // convert ordinal of the fused tile to the ordinals of its consituent
      // tiles
      const auto div = std::ldiv(fused_tile_ord, ntiles_per_array);
      const auto tile_idx_mode0 = div.quot;
      // ordinal of the coresponding tile in the arrays
      const auto tile_ord_array = div.rem;

      auto fused_tile_range =
          fused_array.trange().make_tile_range(fused_tile_ord);
      // make a vector of Futures to the input tiles
      std::vector<madness::Future<Tile>> input_tiles;
      input_tiles.reserve(fused_tile_range.extent(0));
      for (size_t v = 0, vidx = tile_idx_mode0 * block_size;
           v != block_size && vidx < mode0_extent; ++v, ++vidx) {
        input_tiles.emplace_back(arrays[vidx].find(tile_ord_array));
      }
      fused_array.set(fused_tile_ord,
                      world.taskq.add(make_tile, std::move(fused_tile_range),
                                      std::move(input_tiles)));
    }
  }
=======
/// @brief extracts the shape of a subarray of a fused array created with fuse_vector_of_arrays
>>>>>>> bf57f736

/// @param[in] fused_array a DistArray created with fuse_vector_of_arrays
/// @param[in] i the index of the subarray whose Shape will be extracted (i.e. the index of the corresponding tile of the leading dimension)
/// @param[in] split_trange TiledRange of the target subarray objct
/// @return the Shape of the @c i -th subarray
inline TA::DenseShape subshape_from_fused_tile(
        const TA::TiledRange& split_trange, const TA::DensePolicy::shape_type & shape,
        const std::size_t tile_idx, const std::size_t split_ntiles,
        const std::size_t tile_size){
  return TA::DenseShape(tile_size, split_trange);
}
}  // namespace detail

namespace detail {
/// @brief global view of a tilewise-round-robin distributed std::vector of Arrays
template <typename Array>
class dist_subarray_vec
    : public madness::WorldObject<dist_subarray_vec<Array>> {
 public:
  using Tile = typename Array::value_type;
  using Policy = typename Array::policy_type;

  /// @param world world object that contains all the worlds which arrays in @c
  /// split_array live in
  /// @param array possibly distributed vector of arrays
  /// @param rank total number of Arrays (sum of arrays per process for each
  /// processor)
  dist_subarray_vec(madness::World& world, const std::vector<Array>& array,
                    const std::size_t rank)
      : madness::WorldObject<dist_subarray_vec<Array>>(world),
        split_array(array),
        rank_(rank) {
    this->process_pending();
  }

  virtual ~dist_subarray_vec() {}

  /// Tile accessor for distributed arrays
  /// @param r index of the requested array in @c split_array
  /// @param i tile index for the @c r array in @c split_array
  /// @return @c i -th tile of the @c r -th array in @c split_array
  template <typename Index>
  madness::Future<Tile> get_tile(int r, Index& i) {
    return split_array.at(r).find(i);
  }

  /// @return Accessor to @c split_array
  const std::vector<Array>& array_accessor() const { return split_array; }

  /// @return number of Array in @c split_array
  unsigned long size() const { return rank_; }

 private:
  const std::vector<Array>& split_array;
  const int rank_;
};
}  // namespace detail

/// @brief fuses a vector of DistArray objects, each with the same TiledRange
/// into a DistArray with 1 more dimensions

/// The leading dimension of the resulting array is the vector dimension, and
/// will be blocked by @block_size .
///
<<<<<<< HEAD
/// @param global_world the world in which the result will live and across which
/// this is invoked.
/// @param[in] arrays a vector of DistArray objects; every element of @c arrays
/// must have the same TiledRange object and live in the same world.
/// @param array_rank total number of arrays in a fused @c arrays (sum of @c
/// arrays.size() on each rank)
/// @param[in] block_size the block size for the "vector" dimension of the tiled
/// range of the result
/// @return @c arrays fused into a DistArray
/// @note This is a collective function. It assumes that it is invoked across @c
/// global_world, but the subarrays are "local" to each rank and distributed in
/// round-robin fashion.
=======
/// @param global_world the world in which the result will live and across which this is invoked.
/// @param[in] array_vec a vector of DistArray objects; every element of @c arrays must have the same TiledRange object and live in the same world.
/// @param[in] fused_dim_extent the extent of the resulting (fused) mode; equals the total number of arrays in a fused @c arrays (sum of @c arrays.size() on each rank)
/// @param[in] block_size the block size for the "vector" dimension of the tiled range of the result
/// @return @c arrays fused into a DistArray
/// @note This is a collective function. It assumes that it is invoked across @c global_world, but the subarrays are "local" to each rank and distributed in tilewise-round-robin fashion.
>>>>>>> bf57f736
///       The result will live in @c global_world.
/// @sa detail::fuse_vector_of_shapes_tiles
/// TODO rename to fuse_tilewise_vector_of_arrays
template <typename Tile, typename Policy>
<<<<<<< HEAD
TA::DistArray<Tile, Policy> fuse_vector_of_arrays(
    madness::World& global_world,
    const std::vector<TA::DistArray<Tile, Policy>>& array_vec,
    const std::size_t array_rank, const TiledArray::TiledRange& array_trange,
    std::size_t block_size = 1) {
  auto size = global_world.size();
=======
TA::DistArray<Tile, Policy> fuse_vector_of_arrays_tiles(
        madness::World& global_world,
        const std::vector<TA::DistArray<Tile, Policy>>& array_vec,
        const std::size_t fused_dim_extent,
        const TiledArray::TiledRange& array_trange, std::size_t block_size = 1) {
  auto nproc = global_world.size();
>>>>>>> bf57f736

  // make instances of array_vec globally accessible
  using Array = TA::DistArray<Tile, Policy>;
  detail::dist_subarray_vec<Array> arrays(global_world, array_vec,
                                          fused_dim_extent);

  // make fused tiledrange
<<<<<<< HEAD
  auto fused_trange =
      detail::fuse_vector_of_tranges(array_rank, array_trange, block_size);
=======
  auto fused_trange = detail::prepend_dim_to_trange(fused_dim_extent,
                                                     array_trange, block_size);
>>>>>>> bf57f736
  std::size_t ntiles_per_array = array_trange.tiles_range().volume();

  // make fused shape
  auto fused_shape = detail::fuse_vector_of_shapes_tiles(
          global_world, arrays.array_accessor(), fused_dim_extent, fused_trange);

  // make fused array
  TA::DistArray<Tile, Policy> fused_array(global_world, fused_trange,
                                          fused_shape);

  /// copy the data from a sequence of tiles
  auto make_tile = [](const TA::Range& range,
                      const std::vector<madness::Future<Tile>>& tiles) {
    TA_ASSERT(range.extent(0) == tiles.size());
    Tile result(range);
    const auto volume = range.volume();
    size_t result_volume = 0;
    auto* result_ptr = result.data();
    for (auto&& fut_of_tile : tiles) {
      TA_ASSERT(fut_of_tile.probe());
      const auto& tile = fut_of_tile.get();
      const auto* tile_data = tile.data();
      const auto tile_volume = tile.size();
      std::copy(tile_data, tile_data + tile_volume, result_ptr);
      result_ptr += tile_volume;
      result_volume += tile_volume;
    }
    TA_ASSERT(volume == result_volume);
    return result;
  };

  /// write to blocks of fused_array
<<<<<<< HEAD
  auto divisor = 1.0 / (double)size;
  for (auto&& fused_tile_ord : *fused_array.pmap()) {
    if (!fused_array.is_zero(fused_tile_ord)) {
      // convert ordinal of the fused tile to the ordinals of its constituent
      // tiles
      const auto div = std::ldiv(fused_tile_ord, ntiles_per_array);
      const auto tile_idx_mode0 = div.quot;
      // ordinal of the corresponding tile in the arrays
      const auto tile_ord_array = div.rem;
      using Index = decltype(tile_ord_array);
=======
  for (auto&& fused_tile_ord : *fused_array.pmap()) {
    if (!fused_array.is_zero(fused_tile_ord)) {

      // convert ordinal of the fused tile to the ordinals of its constituent tiles
      const auto div0 = std::ldiv(fused_tile_ord, ntiles_per_array);
      // index of the 0th mode of this tile
      const auto tile_idx_mode0 = div0.quot;
      // ordinal of the corresponding tile in the unfused array
      const auto tile_ord_array = div0.rem;

      const auto div1 = std::ldiv(tile_idx_mode0, nproc);
      const auto tile_idx_on_owner = div1.quot;
      const auto vector_idx_offset_on_owner = tile_idx_on_owner * block_size;
      const auto owner_rank = div1.rem;
>>>>>>> bf57f736

      auto fused_tile_range =
              fused_array.trange().make_tile_range(fused_tile_ord);
      // make a vector of Futures to the input tiles
      std::vector<madness::Future<Tile>> input_tiles;
      input_tiles.reserve(fused_tile_range.extent(0));
      for (size_t v = 0, vidx = tile_idx_mode0 * block_size;
<<<<<<< HEAD
           v != block_size && vidx < mode0_extent; ++v, ++vidx) {
        int owner_rank = vidx % size;
        int new_vidx = (int)(vidx * divisor);
=======
           v != block_size && vidx < fused_dim_extent; ++v, ++vidx) {
>>>>>>> bf57f736

        using Index = decltype(tile_ord_array);
        input_tiles.emplace_back(
                arrays.task(owner_rank,
                            &detail::dist_subarray_vec<
                                    DistArray<Tile, Policy>>::template get_tile<Index>,
                            vector_idx_offset_on_owner + v, tile_ord_array));
      }
      fused_array.set(
              fused_tile_ord,
              global_world.taskq.add(make_tile, std::move(fused_tile_range),
                                     std::move(input_tiles)));

    }
  }

  // keep arrays around until everyone is done
  global_world.gop.fence();

  return fused_array;
}

<<<<<<< HEAD
/// @brief extracts a subarray of a fused array created with
/// fuse_vector_of_arrays

/// @param[in] fused_array a DistArray created with fuse_vector_of_arrays
/// @param[in] i the index of the subarray to be extracted
///            (i.e. the index of the corresponding *element* index of the
///            leading dimension)
/// @param[in] split_trange TiledRange of the split Array object
/// @return the @c i -th subarray
template <typename Tile, typename Policy>
TA::DistArray<Tile, Policy> subarray_from_fused_array(
    const TA::DistArray<Tile, Policy>& fused_array, std::size_t i,
    const TA::TiledRange& split_trange) {
  auto& world = fused_array.world();

  // get the shape of split Array
  auto split_shape =
      detail::subshape_from_fused_array(fused_array, i, split_trange);

  // determine where subtile i starts
  size_t i_offset_in_tile;
  size_t tile_idx_of_i;
  {
    tile_idx_of_i = fused_array.trange().dim(0).element_to_tile(i);
    const auto tile_of_i = fused_array.trange().dim(0).tile(tile_idx_of_i);
    TA_ASSERT(i >= tile_of_i.first && i < tile_of_i.second);
    i_offset_in_tile = i - tile_of_i.first;
  }

  // create split Array object
  TA::DistArray<Tile, Policy> split_array(world, split_trange, split_shape);

  std::size_t split_ntiles = split_trange.tiles_range().volume();

  /// copy the data from tile
  auto make_tile = [i_offset_in_tile](const TA::Range& range,
                                      const Tile& fused_tile) {
    const auto split_tile_volume = range.volume();
    return Tile(range,
                fused_tile.data() + i_offset_in_tile * split_tile_volume);
  };

  /// write to blocks of fused_array
  for (std::size_t index : *split_array.pmap()) {
    if (!split_array.is_zero(index)) {
      std::size_t fused_array_index = tile_idx_of_i * split_ntiles + index;

      split_array.set(
          index, world.taskq.add(make_tile,
                                 split_array.trange().make_tile_range(index),
                                 fused_array.find(fused_array_index)));
    }
  }

  return split_array;
}

/// @brief extracts a subarray of a fused array created with
/// fuse_vector_of_arrays and creates the array in @c local_world.
=======
/// @brief extracts a subarray of a fused array created with fuse_vector_of_arrays
/// and creates the array in @c local_world.
>>>>>>> bf57f736

/// @param[in] local_world The World object where the @i -th subarray is
///             created
/// @param[in] fused_array a DistArray created with fuse_vector_of_arrays
/// @param[in] i the index of the subarray to be extracted
///            (i.e. the index of the corresponding *element* index of the
///            leading dimension)
/// @param[in] tile_of_i tile range information for tile i
/// @param[in] split_trange TiledRange of the split Array object
/// @return the @c i -th subarray
/// @sa detail::subshape_from_fused_tile
/// TODO rename to split_tilewise_fused_array
  template <typename Tile, typename Policy>
  void subarray_from_fused_array(
          madness::World& local_world, const TA::DistArray<Tile, Policy>& fused_array,
          std::size_t tile_idx,
          std::vector<TA::DistArray<Tile, Policy>> & split_arrays,
          const TA::TiledRange& split_trange) {
    TA_ASSERT(tile_idx < fused_array.trange().dim(0).extent());
    auto arrays_size = split_arrays.size();

    // calculate the number of elements in the 0th dimension are in this tile
    auto tile_range = fused_array.trange().dim(0).tile(tile_idx);
    auto tile_size = tile_range.second - tile_range.first;
    std::size_t split_ntiles = split_trange.tiles_range().volume();
    auto& shape = fused_array.shape();

    // Create tile_size arrays and put them into split_arrays
    for (size_t i = tile_range.first; i < tile_range.second; ++i) {
      auto split_shape = detail::subshape_from_fused_tile(split_trange, shape, tile_idx,
              split_ntiles, tile_size);
      // create split Array object
      TA::DistArray<Tile, Policy> split_array(local_world, split_trange,
                                              split_shape);
      split_arrays.push_back(split_array);
    }

    /// copy the data from tile
    auto make_tile = [](const TA::Range &range,
                                         const Tile &fused_tile,
                                         const size_t i_offset_in_tile) {
      const auto split_tile_volume = range.volume();
      return Tile(range,
                  fused_tile.data() + i_offset_in_tile * split_tile_volume);
    };



    /// write to blocks of fused_array
    auto split_array_ptr = split_arrays.data();
    for (std::size_t index : *(*split_array_ptr).pmap()) {
      std::size_t fused_array_index = tile_idx * split_ntiles + index;
      if (!fused_array.is_zero(fused_array_index)) {
        for(std::size_t i = tile_range.first, tile_count = 0;
            i < tile_range.second; ++i, ++tile_count) {
          auto &array = *(split_array_ptr + arrays_size + tile_count);
          array.set(index, local_world.taskq.add(
                  make_tile, array.trange().make_tile_range(index),
                  fused_array.find(fused_array_index), tile_count));
        }
      }
    }
    return;
  }

}  // namespace TiledArray

#endif  // TILEDARRAY_CONVERSIONS_VECTOR_OF_ARRAYS_H_<|MERGE_RESOLUTION|>--- conflicted
+++ resolved
@@ -21,15 +21,9 @@
 /// @param block_size blocking range for the new dimension, the dimension being
 /// fused
 /// @return TiledRange of fused Array object
-<<<<<<< HEAD
-inline TA::TiledRange fuse_vector_of_tranges(
+inline TA::TiledRange prepend_dim_to_trange(
     std::size_t array_rank, const TiledArray::TiledRange& array_trange,
     std::size_t block_size = 1) {
-=======
-inline TA::TiledRange prepend_dim_to_trange(
-    std::size_t array_rank,
-    const TiledArray::TiledRange& array_trange, std::size_t block_size = 1) {
->>>>>>> bf57f736
   /// make the new TiledRange1 for new dimension
   TA::TiledRange1 new_trange1;
   {
@@ -54,42 +48,37 @@
   return new_trange;
 }
 
-<<<<<<< HEAD
-/// @brief fuses the Shapes of a vector of Arrays into 1 Shape, with the vector
-/// index forming the first mode
-
-/// @param fused_trange the TiledRange of the fused @c arrays
-/// @return Shape of fused Array object
+/// @brief fuses the SparseShape objects of a tilewise-round-robin distributed
+///        vector of Arrays into single SparseShape object,
+///        with the vector index forming the first dimension.
+///
+/// This is used to fuse shapes of a sequence of N-dimensional arrays
+/// into the shape of the fused (N+1)-dimensional array. The sequence is
+/// *tiled*, and the tiles are round-robin distributed. Hence for p ranks tile I
+/// will reside on processor I%p ; this tile includes shapes of arrays [I*b,
+/// (I+1)*b).
+///
+/// @param global_world the World object in which the new fused array will live
+/// @param[in] arrays a vector of DistArray objects; these are local components
+///            of a vector distributed tilewise in round-robin manner; each
+///            element of @c arrays must have the same TiledRange;
+/// @param array_rank Sum of the sizes of @c arrays on each rank
+///        (the size of @c arrays on each rank will depend on world.size)
+/// @param[in] fused_trange the TiledRange of the fused @c arrays
+/// @return SparseShape of fused Array object
+/// TODO rename to fuse_tilewise_vector_of_shapes
 template <typename Tile>
-TA::DenseShape fuse_vector_of_shapes(
-    const std::vector<TA::DistArray<Tile, TA::DensePolicy>>&,
-    const TA::TiledRange& fused_trange) {
-  return TA::DenseShape(1, fused_trange);
-}
-
-/// @brief fuses the Shapes of a vector of Arrays into 1 Shape, with the vector
-/// index forming the first mode
-
-/// @param fused_trange the TiledRange of the fused @c arrays
-/// @return Shape of fused Array object
-template <typename Tile>
-TA::DenseShape fuse_vector_of_shapes(
-    madness::World&, const std::vector<TA::DistArray<Tile, TA::DensePolicy>>&,
-    int, const TA::TiledRange& fused_trange) {
-  return TA::DenseShape(1, fused_trange);
-}
-
-/// @brief fuses the Shapes of a vector of Arrays into 1 Shape, with the vector
-/// index forming the first mode
-
-/// @param[in] arrays a vector of DistArray objects; all members of @c arrays
-/// must have the same TiledRange
-/// @param[in] fused_trange the TiledRange of the fused @c arrays
-/// @return Shape of fused Array object
-template <typename Tile>
-TA::SparseShape<float> fuse_vector_of_shapes(
+TA::SparseShape<float> fuse_vector_of_shapes_tiles(
+    madness::World& global_world,
     const std::vector<TA::DistArray<Tile, TA::SparsePolicy>>& arrays,
-    const TA::TiledRange& fused_trange) {
+    const std::size_t array_rank, const TA::TiledRange& fused_trange) {
+  if (arrays.size() == 0) {
+    TA::Tensor<float> fused_tile_norms(fused_trange.tiles_range(), 0.f);
+    return TA::SparseShape<float>(global_world, fused_tile_norms, fused_trange,
+                                  true);
+  }
+  const std::size_t rank = global_world.rank();
+  auto size = global_world.size();
   auto first_tile_in_mode0 = *fused_trange.dim(0).begin();
   const auto block_size =
       first_tile_in_mode0.second - first_tile_in_mode0.first;
@@ -106,179 +95,51 @@
     }
   }
 
-  TA::Tensor<float> fused_tile_norms(fused_trange.tiles_range());
+  TA::Tensor<float> fused_tile_norms(
+      fused_trange.tiles_range(), 0.f);  // use nonzeroes for local tiles only
 
   // compute norms of fused tiles
   // N.B. tile norms are stored in scaled format, unscale in order to compute
   // norms of fused tiles
-  std::size_t narrays = arrays.size();
+  std::size_t narrays = array_rank;
   size_t fused_tile_ord = 0;
+  auto element_offset_in_owner = 0;
   for (size_t vidx = 0, fused_vidx = 0; vidx < narrays;
        vidx += block_size, ++fused_vidx) {
+    bool have_rank = (rank == fused_vidx % size);
     // how many arrays actually constribute to this fused tile ... last fused
     // tile may have fewer than block_size
     const auto vblk_size =
         (narrays - vidx) >= block_size ? block_size : narrays - vidx;
     for (size_t tile_ord = 0; tile_ord != ntiles_per_array;
          ++tile_ord, ++fused_tile_ord) {
-      float unscaled_fused_tile_norm2 = 0;
-      const auto tile_volume = tile_volumes[tile_ord];
-      for (size_t v = 0, vv = vidx; v != vblk_size; ++v, ++vv) {
-        const auto unscaled_tile_norm =
-            arrays[vv].shape().data()[tile_ord] * tile_volume;
-        unscaled_fused_tile_norm2 += unscaled_tile_norm * unscaled_tile_norm;
-      }
-      const auto fused_tile_volume = tile_volume * vblk_size;
-      const auto fused_tile_norm =
-          std::sqrt(unscaled_fused_tile_norm2) / fused_tile_volume;
-
-      *(fused_tile_norms.data() + fused_tile_ord) = fused_tile_norm;
-    }
-  }
-
-  auto fused_shapes =
-      TA::SparseShape<float>(fused_tile_norms, fused_trange, true);
-
-  return fused_shapes;
-}
-
-/// @brief fuses the Shapes of a vector of Arrays into 1 Shape, with the vector
-/// index forming the first mode
-///
-/// @param global_world the world object which the new fused array will live in.
-/// @param[in] arrays a vector of DistArray objects; all members of @c arrays
-/// must have the same TiledRange
-/// @param array_rank Number of tensors in the fused @c arrays (the size of @c
-/// arrays on each rank will depend on world.size)
-=======
-/// @brief fuses the SparseShape objects of a tilewise-round-robin distributed
-///        vector of Arrays into single SparseShape object,
-///        with the vector index forming the first dimension.
-///
-/// This is used to fuse shapes of a sequence of N-dimensional arrays
-/// into the shape of the fused (N+1)-dimensional array. The sequence is *tiled*,
-/// and the tiles are round-robin distributed. Hence for p ranks tile I will
-/// reside on processor I%p ; this tile includes shapes of arrays [I*b, (I+1)*b).
-///
-/// @param global_world the World object in which the new fused array will live
-/// @param[in] arrays a vector of DistArray objects; these are local components
-///            of a vector distributed tilewise in round-robin manner; each
-///            element of @c arrays must have the same TiledRange;
-/// @param array_rank Sum of the sizes of @c arrays on each rank
-///        (the size of @c arrays on each rank will depend on world.size)
->>>>>>> bf57f736
-/// @param[in] fused_trange the TiledRange of the fused @c arrays
-/// @return SparseShape of fused Array object
-/// TODO rename to fuse_tilewise_vector_of_shapes
-template <typename Tile>
-<<<<<<< HEAD
-TA::SparseShape<float> fuse_vector_of_shapes(
-    madness::World& global_world,
-    const std::vector<TA::DistArray<Tile, TA::SparsePolicy>>& arrays,
-    const std::size_t array_rank, const TA::TiledRange& fused_trange) {
-=======
-TA::SparseShape<float> fuse_vector_of_shapes_tiles(
-        madness::World& global_world,
-        const std::vector<TA::DistArray<Tile, TA::SparsePolicy>>& arrays,
-        const std::size_t array_rank,
-        const TA::TiledRange& fused_trange) {
-  if(arrays.size() == 0) {
-    TA::Tensor<float> fused_tile_norms(fused_trange.tiles_range(), 0.f);
-    return TA::SparseShape<float>(global_world, fused_tile_norms, fused_trange, true);
-  }
->>>>>>> bf57f736
-  const std::size_t rank = global_world.rank();
-  auto size = global_world.size();
-  auto first_tile_in_mode0 = *fused_trange.dim(0).begin();
-  const auto block_size =
-          first_tile_in_mode0.second - first_tile_in_mode0.first;
-
-  std::size_t ntiles_per_array = arrays[0].trange().tiles_range().volume();
-  // precompute tile volumes for later repeated use
-  std::vector<size_t> tile_volumes(ntiles_per_array);
-  {
-    const auto& tiles_range = arrays[0].trange().tiles_range();
-    for (auto&& tile_idx : tiles_range) {
-      const auto tile_ord = tiles_range.ordinal(tile_idx);
-      tile_volumes[tile_ord] =
-              arrays[0].trange().make_tile_range(tile_idx).volume();
-    }
-  }
-
-  TA::Tensor<float> fused_tile_norms(fused_trange.tiles_range(), 0.f);  // use nonzeroes for local tiles only
-
-  // compute norms of fused tiles
-  // N.B. tile norms are stored in scaled format, unscale in order to compute
-  // norms of fused tiles
-  std::size_t narrays = array_rank;
-  size_t fused_tile_ord = 0;
-<<<<<<< HEAD
-  double divisor = 1.0 / (double)size;
-  for (size_t vidx = 0, fused_vidx = 0; vidx < narrays;
-       vidx += block_size, ++fused_vidx) {
-    // how many arrays actually constribute to this fused tile ... last fused
-    // tile may have fewer than block_size
-=======
-  auto element_offset_in_owner = 0;
-  for (size_t vidx = 0, fused_vidx = 0; vidx < narrays;
-       vidx += block_size, ++fused_vidx) {
-    bool have_rank = (rank == fused_vidx % size);
-    // how many arrays actually constribute to this fused tile ... last fused tile may have fewer than block_size
->>>>>>> bf57f736
-    const auto vblk_size =
-            (narrays - vidx) >= block_size ? block_size : narrays - vidx;
-    for (size_t tile_ord = 0; tile_ord != ntiles_per_array;
-         ++tile_ord, ++fused_tile_ord) {
-<<<<<<< HEAD
-      float unscaled_fused_tile_norm2 = 0;
-      const auto tile_volume = tile_volumes[tile_ord];
-      for (size_t v = 0, vv = vidx; v != vblk_size; ++v, ++vv) {
-        if (rank == vv % size) {
-          int dim = (int)(vv * divisor);
-          const auto unscaled_tile_norm =
-              arrays[dim].shape().data()[tile_ord] * tile_volume;
-=======
       if (have_rank) {
         auto array_ptr = arrays.begin() + element_offset_in_owner * vblk_size;
         float unscaled_fused_tile_norm2 = 0;
         const auto tile_volume = tile_volumes[tile_ord];
         for (size_t v = 0, vv = vidx; v != vblk_size; ++v, ++vv) {
-          const auto unscaled_tile_norm = (*(array_ptr)).shape().data()[tile_ord] * tile_volume;
->>>>>>> bf57f736
+          const auto unscaled_tile_norm =
+              (*(array_ptr)).shape().data()[tile_ord] * tile_volume;
           unscaled_fused_tile_norm2 += unscaled_tile_norm * unscaled_tile_norm;
           ++array_ptr;
         }
         const auto fused_tile_volume = tile_volume * vblk_size;
         const auto fused_tile_norm =
-                std::sqrt(unscaled_fused_tile_norm2) / fused_tile_volume;
+            std::sqrt(unscaled_fused_tile_norm2) / fused_tile_volume;
 
         *(fused_tile_norms.data() + fused_tile_ord) = fused_tile_norm;
       }
     }
-    element_offset_in_owner = have_rank ? element_offset_in_owner + 1 : element_offset_in_owner;
-  }
-
-<<<<<<< HEAD
+    element_offset_in_owner =
+        have_rank ? element_offset_in_owner + 1 : element_offset_in_owner;
+  }
+
   auto fused_shapes = TA::SparseShape<float>(global_world, fused_tile_norms,
                                              fused_trange, true);
-=======
-  auto fused_shapes =
-          TA::SparseShape<float>(global_world, fused_tile_norms, fused_trange, true);
->>>>>>> bf57f736
 
   return fused_shapes;
 }
 
-<<<<<<< HEAD
-/// @brief extracts the shape of a subarray of a fused array created with
-/// fuse_vector_of_arrays
-
-/// @param[in] fused_array a DistArray created with fuse_vector_of_arrays
-/// @param[in] i the index of the subarray whose Shape will be extracted (i.e.
-/// the index of the corresponding tile of the leading dimension)
-/// @param[in] split_trange TiledRange of the target subarray objct
-/// @return the Shape of the @c i -th subarray
-=======
 /// @brief fuses the DenseShape objects of a tilewise-round-robin distributed
 ///        vector of Arrays into single DenseShape object,
 ///        with the vector index forming the first dimension.
@@ -293,33 +154,32 @@
 ///        (the size of @c arrays on each rank will depend on world.size)
 /// @param[in] fused_trange the TiledRange of the fused @c arrays
 /// @return DenseShape of fused Array object
->>>>>>> bf57f736
 template <typename Tile>
-TA::DenseShape fuse_vector_of_shapes_tiles(madness::World&,
-                                     const std::vector<TA::DistArray<Tile, TA::DensePolicy>>& arrays,
-                                     const std::size_t array_rank,
-                                     const TA::TiledRange& fused_trange) {
+TA::DenseShape fuse_vector_of_shapes_tiles(
+    madness::World&,
+    const std::vector<TA::DistArray<Tile, TA::DensePolicy>>& arrays,
+    const std::size_t array_rank, const TA::TiledRange& fused_trange) {
   return TA::DenseShape(1, fused_trange);
 }
 
-<<<<<<< HEAD
-/// @brief extracts the shape of a subarray of a fused array created with
+/// @brief extracts the shape of a slice of a fused array created with
 /// fuse_vector_of_arrays
-=======
-/// @brief extracts the shape of a slice of a fused array created with fuse_vector_of_arrays
->>>>>>> bf57f736
-
-/// @param[in] split_trange the TiledRange object of each "slice" array that was fused via fuse_vector_of_arrays
+
+/// @param[in] split_trange the TiledRange object of each "slice" array that was
+/// fused via fuse_vector_of_arrays
 /// @param[in] shape the shape of a DistArray created with fuse_vector_of_arrays
-/// @param[in] tile_idx the tile index of the leading mode that will be sliced off
-/// @param[in] split_ntiles the number of tiles in each "slice" array that was fused via fuse_vector_of_arrays
-/// @param[in] tile_size the size of the tile of the leading dimension of the fused array
+/// @param[in] tile_idx the tile index of the leading mode that will be sliced
+/// off
+/// @param[in] split_ntiles the number of tiles in each "slice" array that was
+/// fused via fuse_vector_of_arrays
+/// @param[in] tile_size the size of the tile of the leading dimension of the
+/// fused array
 /// @return the Shape of the @c i -th subarray
 // TODO rename to tilewise_slice_of_fused_shape
 inline TA::SparseShape<float> subshape_from_fused_tile(
-        const TA::TiledRange& split_trange, const TA::SparsePolicy::shape_type & shape,
-        const std::size_t tile_idx, const std::size_t split_ntiles,
-        const std::size_t tile_size){
+    const TA::TiledRange& split_trange,
+    const TA::SparsePolicy::shape_type& shape, const std::size_t tile_idx,
+    const std::size_t split_ntiles, const std::size_t tile_size) {
   TA_ASSERT(split_ntiles == split_trange.tiles_range().volume());
   TA::Tensor<float> split_tile_norms(split_trange.tiles_range());
 
@@ -333,110 +193,32 @@
   const auto* split_tile_begin = shape.data().data() + offset;
   std::transform(split_tile_begin, split_tile_begin + split_ntiles,
                  split_tile_norms.data(),
-                 [tile_size](const float& elem) {
-                   return elem * tile_size;
-                 });
+                 [tile_size](const float& elem) { return elem * tile_size; });
 
   auto split_shape =
-          TA::SparseShape<float>(split_tile_norms, split_trange, true);
+      TA::SparseShape<float>(split_tile_norms, split_trange, true);
   return split_shape;
 }
 
-<<<<<<< HEAD
-}  // namespace detail
-
-/// @brief fuses a vector of DistArray objects, each with the same TiledRange
-/// into a DistArray with 1 more dimensions
-
-/// The leading dimension of the resulting array is the vector dimension, and
-/// will be blocked by @block_size .
-///
-/// @param[in] arrays a vector of DistArray objects; every element of @c arrays
-/// must have the same TiledRange object and live in the same world.
-/// @param[in] block_size the block size for the "vector" dimension of the tiled
-/// range of the result
-/// @return @c arrays fused into a DistArray
-/// @note This is a collective function. It assumes that it is invoked across
-/// the world in which all subarrays live; the result will live in the same
-/// world.
-template <typename Tile, typename Policy>
-TA::DistArray<Tile, Policy> fuse_vector_of_arrays(
-    const std::vector<TA::DistArray<Tile, Policy>>& arrays,
-    std::size_t block_size = 1) {
-  auto& world = arrays[0].world();
-  auto array_trange = arrays[0].trange();
-  const auto mode0_extent = arrays.size();
-
-  // make fused tiledrange
-  auto fused_trange = detail::fuse_vector_of_tranges(
-      arrays.size(), arrays.at(0).trange(), block_size);
-  std::size_t ntiles_per_array = array_trange.tiles_range().volume();
-
-  // make fused shape
-  auto fused_shape = detail::fuse_vector_of_shapes(arrays, fused_trange);
-
-  // make fused array
-  TA::DistArray<Tile, Policy> fused_array(world, fused_trange, fused_shape);
-
-  /// copy the data from a sequence of tiles
-  auto make_tile = [](const TA::Range& range,
-                      const std::vector<madness::Future<Tile>>& tiles) {
-    TA_ASSERT(range.extent(0) == tiles.size());
-    Tile result(range);
-    auto* result_ptr = result.data();
-    for (auto&& fut_of_tile : tiles) {
-      TA_ASSERT(fut_of_tile.probe());
-      const auto& tile = fut_of_tile.get();
-      const auto* tile_data = tile.data();
-      const auto tile_volume = tile.size();
-      std::copy(tile_data, tile_data + tile_volume, result_ptr);
-      result_ptr += tile_volume;
-    }
-    return result;
-  };
-
-  /// write to blocks of fused_array
-  for (auto&& fused_tile_ord : *fused_array.pmap()) {
-    if (!fused_array.is_zero(fused_tile_ord)) {
-      // convert ordinal of the fused tile to the ordinals of its consituent
-      // tiles
-      const auto div = std::ldiv(fused_tile_ord, ntiles_per_array);
-      const auto tile_idx_mode0 = div.quot;
-      // ordinal of the coresponding tile in the arrays
-      const auto tile_ord_array = div.rem;
-
-      auto fused_tile_range =
-          fused_array.trange().make_tile_range(fused_tile_ord);
-      // make a vector of Futures to the input tiles
-      std::vector<madness::Future<Tile>> input_tiles;
-      input_tiles.reserve(fused_tile_range.extent(0));
-      for (size_t v = 0, vidx = tile_idx_mode0 * block_size;
-           v != block_size && vidx < mode0_extent; ++v, ++vidx) {
-        input_tiles.emplace_back(arrays[vidx].find(tile_ord_array));
-      }
-      fused_array.set(fused_tile_ord,
-                      world.taskq.add(make_tile, std::move(fused_tile_range),
-                                      std::move(input_tiles)));
-    }
-  }
-=======
-/// @brief extracts the shape of a subarray of a fused array created with fuse_vector_of_arrays
->>>>>>> bf57f736
+/// @brief extracts the shape of a subarray of a fused array created with
+/// fuse_vector_of_arrays
 
 /// @param[in] fused_array a DistArray created with fuse_vector_of_arrays
-/// @param[in] i the index of the subarray whose Shape will be extracted (i.e. the index of the corresponding tile of the leading dimension)
+/// @param[in] i the index of the subarray whose Shape will be extracted (i.e.
+/// the index of the corresponding tile of the leading dimension)
 /// @param[in] split_trange TiledRange of the target subarray objct
 /// @return the Shape of the @c i -th subarray
 inline TA::DenseShape subshape_from_fused_tile(
-        const TA::TiledRange& split_trange, const TA::DensePolicy::shape_type & shape,
-        const std::size_t tile_idx, const std::size_t split_ntiles,
-        const std::size_t tile_size){
+    const TA::TiledRange& split_trange,
+    const TA::DensePolicy::shape_type& shape, const std::size_t tile_idx,
+    const std::size_t split_ntiles, const std::size_t tile_size) {
   return TA::DenseShape(tile_size, split_trange);
 }
 }  // namespace detail
 
 namespace detail {
-/// @brief global view of a tilewise-round-robin distributed std::vector of Arrays
+/// @brief global view of a tilewise-round-robin distributed std::vector of
+/// Arrays
 template <typename Array>
 class dist_subarray_vec
     : public madness::WorldObject<dist_subarray_vec<Array>> {
@@ -486,46 +268,29 @@
 /// The leading dimension of the resulting array is the vector dimension, and
 /// will be blocked by @block_size .
 ///
-<<<<<<< HEAD
 /// @param global_world the world in which the result will live and across which
 /// this is invoked.
-/// @param[in] arrays a vector of DistArray objects; every element of @c arrays
-/// must have the same TiledRange object and live in the same world.
-/// @param array_rank total number of arrays in a fused @c arrays (sum of @c
-/// arrays.size() on each rank)
+/// @param[in] array_vec a vector of DistArray objects; every element of @c
+/// arrays must have the same TiledRange object and live in the same world.
+/// @param[in] fused_dim_extent the extent of the resulting (fused) mode; equals
+/// the total number of arrays in a fused @c arrays (sum of @c arrays.size() on
+/// each rank)
 /// @param[in] block_size the block size for the "vector" dimension of the tiled
 /// range of the result
 /// @return @c arrays fused into a DistArray
 /// @note This is a collective function. It assumes that it is invoked across @c
 /// global_world, but the subarrays are "local" to each rank and distributed in
-/// round-robin fashion.
-=======
-/// @param global_world the world in which the result will live and across which this is invoked.
-/// @param[in] array_vec a vector of DistArray objects; every element of @c arrays must have the same TiledRange object and live in the same world.
-/// @param[in] fused_dim_extent the extent of the resulting (fused) mode; equals the total number of arrays in a fused @c arrays (sum of @c arrays.size() on each rank)
-/// @param[in] block_size the block size for the "vector" dimension of the tiled range of the result
-/// @return @c arrays fused into a DistArray
-/// @note This is a collective function. It assumes that it is invoked across @c global_world, but the subarrays are "local" to each rank and distributed in tilewise-round-robin fashion.
->>>>>>> bf57f736
+/// tilewise-round-robin fashion.
 ///       The result will live in @c global_world.
 /// @sa detail::fuse_vector_of_shapes_tiles
 /// TODO rename to fuse_tilewise_vector_of_arrays
 template <typename Tile, typename Policy>
-<<<<<<< HEAD
-TA::DistArray<Tile, Policy> fuse_vector_of_arrays(
+TA::DistArray<Tile, Policy> fuse_vector_of_arrays_tiles(
     madness::World& global_world,
     const std::vector<TA::DistArray<Tile, Policy>>& array_vec,
-    const std::size_t array_rank, const TiledArray::TiledRange& array_trange,
-    std::size_t block_size = 1) {
-  auto size = global_world.size();
-=======
-TA::DistArray<Tile, Policy> fuse_vector_of_arrays_tiles(
-        madness::World& global_world,
-        const std::vector<TA::DistArray<Tile, Policy>>& array_vec,
-        const std::size_t fused_dim_extent,
-        const TiledArray::TiledRange& array_trange, std::size_t block_size = 1) {
+    const std::size_t fused_dim_extent,
+    const TiledArray::TiledRange& array_trange, std::size_t block_size = 1) {
   auto nproc = global_world.size();
->>>>>>> bf57f736
 
   // make instances of array_vec globally accessible
   using Array = TA::DistArray<Tile, Policy>;
@@ -533,18 +298,13 @@
                                           fused_dim_extent);
 
   // make fused tiledrange
-<<<<<<< HEAD
   auto fused_trange =
-      detail::fuse_vector_of_tranges(array_rank, array_trange, block_size);
-=======
-  auto fused_trange = detail::prepend_dim_to_trange(fused_dim_extent,
-                                                     array_trange, block_size);
->>>>>>> bf57f736
+      detail::prepend_dim_to_trange(fused_dim_extent, array_trange, block_size);
   std::size_t ntiles_per_array = array_trange.tiles_range().volume();
 
   // make fused shape
   auto fused_shape = detail::fuse_vector_of_shapes_tiles(
-          global_world, arrays.array_accessor(), fused_dim_extent, fused_trange);
+      global_world, arrays.array_accessor(), fused_dim_extent, fused_trange);
 
   // make fused array
   TA::DistArray<Tile, Policy> fused_array(global_world, fused_trange,
@@ -572,22 +332,10 @@
   };
 
   /// write to blocks of fused_array
-<<<<<<< HEAD
-  auto divisor = 1.0 / (double)size;
   for (auto&& fused_tile_ord : *fused_array.pmap()) {
     if (!fused_array.is_zero(fused_tile_ord)) {
       // convert ordinal of the fused tile to the ordinals of its constituent
       // tiles
-      const auto div = std::ldiv(fused_tile_ord, ntiles_per_array);
-      const auto tile_idx_mode0 = div.quot;
-      // ordinal of the corresponding tile in the arrays
-      const auto tile_ord_array = div.rem;
-      using Index = decltype(tile_ord_array);
-=======
-  for (auto&& fused_tile_ord : *fused_array.pmap()) {
-    if (!fused_array.is_zero(fused_tile_ord)) {
-
-      // convert ordinal of the fused tile to the ordinals of its constituent tiles
       const auto div0 = std::ldiv(fused_tile_ord, ntiles_per_array);
       // index of the 0th mode of this tile
       const auto tile_idx_mode0 = div0.quot;
@@ -598,34 +346,25 @@
       const auto tile_idx_on_owner = div1.quot;
       const auto vector_idx_offset_on_owner = tile_idx_on_owner * block_size;
       const auto owner_rank = div1.rem;
->>>>>>> bf57f736
 
       auto fused_tile_range =
-              fused_array.trange().make_tile_range(fused_tile_ord);
+          fused_array.trange().make_tile_range(fused_tile_ord);
       // make a vector of Futures to the input tiles
       std::vector<madness::Future<Tile>> input_tiles;
       input_tiles.reserve(fused_tile_range.extent(0));
       for (size_t v = 0, vidx = tile_idx_mode0 * block_size;
-<<<<<<< HEAD
-           v != block_size && vidx < mode0_extent; ++v, ++vidx) {
-        int owner_rank = vidx % size;
-        int new_vidx = (int)(vidx * divisor);
-=======
            v != block_size && vidx < fused_dim_extent; ++v, ++vidx) {
->>>>>>> bf57f736
-
         using Index = decltype(tile_ord_array);
         input_tiles.emplace_back(
-                arrays.task(owner_rank,
-                            &detail::dist_subarray_vec<
-                                    DistArray<Tile, Policy>>::template get_tile<Index>,
-                            vector_idx_offset_on_owner + v, tile_ord_array));
+            arrays.task(owner_rank,
+                        &detail::dist_subarray_vec<
+                            DistArray<Tile, Policy>>::template get_tile<Index>,
+                        vector_idx_offset_on_owner + v, tile_ord_array));
       }
       fused_array.set(
-              fused_tile_ord,
-              global_world.taskq.add(make_tile, std::move(fused_tile_range),
-                                     std::move(input_tiles)));
-
+          fused_tile_ord,
+          global_world.taskq.add(make_tile, std::move(fused_tile_range),
+                                 std::move(input_tiles)));
     }
   }
 
@@ -635,70 +374,8 @@
   return fused_array;
 }
 
-<<<<<<< HEAD
-/// @brief extracts a subarray of a fused array created with
-/// fuse_vector_of_arrays
-
-/// @param[in] fused_array a DistArray created with fuse_vector_of_arrays
-/// @param[in] i the index of the subarray to be extracted
-///            (i.e. the index of the corresponding *element* index of the
-///            leading dimension)
-/// @param[in] split_trange TiledRange of the split Array object
-/// @return the @c i -th subarray
-template <typename Tile, typename Policy>
-TA::DistArray<Tile, Policy> subarray_from_fused_array(
-    const TA::DistArray<Tile, Policy>& fused_array, std::size_t i,
-    const TA::TiledRange& split_trange) {
-  auto& world = fused_array.world();
-
-  // get the shape of split Array
-  auto split_shape =
-      detail::subshape_from_fused_array(fused_array, i, split_trange);
-
-  // determine where subtile i starts
-  size_t i_offset_in_tile;
-  size_t tile_idx_of_i;
-  {
-    tile_idx_of_i = fused_array.trange().dim(0).element_to_tile(i);
-    const auto tile_of_i = fused_array.trange().dim(0).tile(tile_idx_of_i);
-    TA_ASSERT(i >= tile_of_i.first && i < tile_of_i.second);
-    i_offset_in_tile = i - tile_of_i.first;
-  }
-
-  // create split Array object
-  TA::DistArray<Tile, Policy> split_array(world, split_trange, split_shape);
-
-  std::size_t split_ntiles = split_trange.tiles_range().volume();
-
-  /// copy the data from tile
-  auto make_tile = [i_offset_in_tile](const TA::Range& range,
-                                      const Tile& fused_tile) {
-    const auto split_tile_volume = range.volume();
-    return Tile(range,
-                fused_tile.data() + i_offset_in_tile * split_tile_volume);
-  };
-
-  /// write to blocks of fused_array
-  for (std::size_t index : *split_array.pmap()) {
-    if (!split_array.is_zero(index)) {
-      std::size_t fused_array_index = tile_idx_of_i * split_ntiles + index;
-
-      split_array.set(
-          index, world.taskq.add(make_tile,
-                                 split_array.trange().make_tile_range(index),
-                                 fused_array.find(fused_array_index)));
-    }
-  }
-
-  return split_array;
-}
-
 /// @brief extracts a subarray of a fused array created with
 /// fuse_vector_of_arrays and creates the array in @c local_world.
-=======
-/// @brief extracts a subarray of a fused array created with fuse_vector_of_arrays
-/// and creates the array in @c local_world.
->>>>>>> bf57f736
 
 /// @param[in] local_world The World object where the @i -th subarray is
 ///             created
@@ -711,58 +388,55 @@
 /// @return the @c i -th subarray
 /// @sa detail::subshape_from_fused_tile
 /// TODO rename to split_tilewise_fused_array
-  template <typename Tile, typename Policy>
-  void subarray_from_fused_array(
-          madness::World& local_world, const TA::DistArray<Tile, Policy>& fused_array,
-          std::size_t tile_idx,
-          std::vector<TA::DistArray<Tile, Policy>> & split_arrays,
-          const TA::TiledRange& split_trange) {
-    TA_ASSERT(tile_idx < fused_array.trange().dim(0).extent());
-    auto arrays_size = split_arrays.size();
-
-    // calculate the number of elements in the 0th dimension are in this tile
-    auto tile_range = fused_array.trange().dim(0).tile(tile_idx);
-    auto tile_size = tile_range.second - tile_range.first;
-    std::size_t split_ntiles = split_trange.tiles_range().volume();
-    auto& shape = fused_array.shape();
-
-    // Create tile_size arrays and put them into split_arrays
-    for (size_t i = tile_range.first; i < tile_range.second; ++i) {
-      auto split_shape = detail::subshape_from_fused_tile(split_trange, shape, tile_idx,
-              split_ntiles, tile_size);
-      // create split Array object
-      TA::DistArray<Tile, Policy> split_array(local_world, split_trange,
-                                              split_shape);
-      split_arrays.push_back(split_array);
-    }
-
-    /// copy the data from tile
-    auto make_tile = [](const TA::Range &range,
-                                         const Tile &fused_tile,
-                                         const size_t i_offset_in_tile) {
-      const auto split_tile_volume = range.volume();
-      return Tile(range,
-                  fused_tile.data() + i_offset_in_tile * split_tile_volume);
-    };
-
-
-
-    /// write to blocks of fused_array
-    auto split_array_ptr = split_arrays.data();
-    for (std::size_t index : *(*split_array_ptr).pmap()) {
-      std::size_t fused_array_index = tile_idx * split_ntiles + index;
-      if (!fused_array.is_zero(fused_array_index)) {
-        for(std::size_t i = tile_range.first, tile_count = 0;
-            i < tile_range.second; ++i, ++tile_count) {
-          auto &array = *(split_array_ptr + arrays_size + tile_count);
-          array.set(index, local_world.taskq.add(
-                  make_tile, array.trange().make_tile_range(index),
-                  fused_array.find(fused_array_index), tile_count));
-        }
+template <typename Tile, typename Policy>
+void subarray_from_fused_array(
+    madness::World& local_world, const TA::DistArray<Tile, Policy>& fused_array,
+    std::size_t tile_idx,
+    std::vector<TA::DistArray<Tile, Policy>>& split_arrays,
+    const TA::TiledRange& split_trange) {
+  TA_ASSERT(tile_idx < fused_array.trange().dim(0).extent());
+  auto arrays_size = split_arrays.size();
+
+  // calculate the number of elements in the 0th dimension are in this tile
+  auto tile_range = fused_array.trange().dim(0).tile(tile_idx);
+  auto tile_size = tile_range.second - tile_range.first;
+  std::size_t split_ntiles = split_trange.tiles_range().volume();
+  auto& shape = fused_array.shape();
+
+  // Create tile_size arrays and put them into split_arrays
+  for (size_t i = tile_range.first; i < tile_range.second; ++i) {
+    auto split_shape = detail::subshape_from_fused_tile(
+        split_trange, shape, tile_idx, split_ntiles, tile_size);
+    // create split Array object
+    TA::DistArray<Tile, Policy> split_array(local_world, split_trange,
+                                            split_shape);
+    split_arrays.push_back(split_array);
+  }
+
+  /// copy the data from tile
+  auto make_tile = [](const TA::Range& range, const Tile& fused_tile,
+                      const size_t i_offset_in_tile) {
+    const auto split_tile_volume = range.volume();
+    return Tile(range,
+                fused_tile.data() + i_offset_in_tile * split_tile_volume);
+  };
+
+  /// write to blocks of fused_array
+  auto split_array_ptr = split_arrays.data();
+  for (std::size_t index : *(*split_array_ptr).pmap()) {
+    std::size_t fused_array_index = tile_idx * split_ntiles + index;
+    if (!fused_array.is_zero(fused_array_index)) {
+      for (std::size_t i = tile_range.first, tile_count = 0;
+           i < tile_range.second; ++i, ++tile_count) {
+        auto& array = *(split_array_ptr + arrays_size + tile_count);
+        array.set(index, local_world.taskq.add(
+                             make_tile, array.trange().make_tile_range(index),
+                             fused_array.find(fused_array_index), tile_count));
       }
     }
-    return;
-  }
+  }
+  return;
+}
 
 }  // namespace TiledArray
 
