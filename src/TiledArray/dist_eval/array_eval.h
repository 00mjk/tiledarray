/*
 *  This file is a part of TiledArray.
 *  Copyright (C) 2013  Virginia Tech
 *
 *  This program is free software: you can redistribute it and/or modify
 *  it under the terms of the GNU General Public License as published by
 *  the Free Software Foundation, either version 3 of the License, or
 *  (at your option) any later version.
 *
 *  This program is distributed in the hope that it will be useful,
 *  but WITHOUT ANY WARRANTY; without even the implied warranty of
 *  MERCHANTABILITY or FITNESS FOR A PARTICULAR PURPOSE.  See the
 *  GNU General Public License for more details.
 *
 *  You should have received a copy of the GNU General Public License
 *  along with this program.  If not, see <http://www.gnu.org/licenses/>.
 *
 *  Justus Calvin
 *  Department of Chemistry, Virginia Tech
 *
 *  array_eval.h
 *  Aug 9, 2013
 *
 */

#ifndef TILEDARRAY_DIST_EVAL_ARRAY_EVAL_H__INCLUDED
#define TILEDARRAY_DIST_EVAL_ARRAY_EVAL_H__INCLUDED

#include <TiledArray/dist_eval/dist_eval.h>
#include <TiledArray/block_range.h>

namespace TiledArray {
  namespace detail {

    /// Lazy tile for on-the-fly evaluation of array tiles.

    /// This tile object is used to hold input array tiles and do on-the-fly
    /// evaluation, type conversion, and/or permutations.
    /// \tparam Tile Array tile type
    /// \tparam Op The operation type
    template <typename Tile, typename Op>
    class LazyArrayTile {
    public:
      typedef LazyArrayTile<Tile, Op> LazyArrayTile_; ///< This class type
      typedef Op op_type; ///< The operation that will modify this tile
      typedef typename op_type::result_type eval_type;
      typedef Tile tile_type; ///< The input tile type

    private:
      mutable tile_type tile_; ///< The input tile
      std::shared_ptr<op_type> op_; ///< The operation that will be applied to argument tiles
      bool consume_; ///< If true, \c tile_ is consumable

      template <typename T>
      using eval_t = typename eval_trait<typename std::decay<T>::type>::type;

    public:
      /// Default constructor
      LazyArrayTile() : tile_(), op_(), consume_(false) { }

      /// Copy constructor

      /// \param other The LazyArrayTile object to be copied
      LazyArrayTile(const LazyArrayTile_& other) :
        tile_(other.tile_), op_(other.op_), consume_(other.consume_)
      { }

      /// Construct from tile and operation

      /// \param tile The input tile that will be modified
      /// \param op The operation to be applied to the input tile
      /// \param consume If true, the input tile may be consumed by \c op
      LazyArrayTile(const tile_type& tile, const std::shared_ptr<op_type>& op, const bool consume) :
        tile_(tile), op_(op), consume_(consume)
      { }

      /// Assignment operator

      /// \param other The object to be copied
      LazyArrayTile_& operator=(const LazyArrayTile_& other) {
        tile_ = other.tile_;
        op_ = other.op_;
        consume_ = other.consume_;

        return *this;
      }

      /// Query runtime consumable status

      /// \return \c true if this tile is consumable, otherwise \c false .
      bool is_consumable() const { return consume_ || op_->permutation(); }

<<<<<<< HEAD

      /// Convert tile to evaluation type
      explicit operator eval_type() const {
        return ((! Op::is_consumable) && consume_ ?
            op_->consume(tile_) :
            (*op_)(tile_));
=======
      /// Convert tile using the op object
#ifndef __clang__  // clang does not consider this operator in conversions if
                   // "explicit" (gcc and intel accept)
      explicit
#endif
      operator auto() const {
        return consume_ ? op_->consume(tile_) : (*op_)(tile_);
>>>>>>> 89ba35b0
      }

      /// return ref to input tile
      const tile_type& tile() const { return tile_; }

      /// Serialization (not implemented)

      /// \tparam Archive The archive type
      template <typename Archive>
      void serialize(const Archive&) {
        TA_ASSERT(false);
      }

    }; // LazyArrayTile


    /// Distributed evaluator for \c TiledArray::Array objects

    /// This distributed evaluator applies modifications to Array that will be
    /// used as input to other distributed evaluators. Common operations that
    /// may be applied to array objects are scaling, permutation, and lazy tile
    /// evaluation. It also serves as an abstraction layer between
    /// \c TiledArray::Array objects and internal evaluation of expressions. The
    /// main purpose of this evaluator is to do a lazy evaluation of input tiles
    /// so that the resulting data is only evaluated when the tile is needed by
    /// subsequent operations.
    /// \tparam Policy The evaluator policy type
    template <typename Array, typename Op, typename Policy>
    class ArrayEvalImpl :
        public DistEvalImpl<LazyArrayTile<typename Array::value_type, Op>, Policy>,
        public std::enable_shared_from_this<ArrayEvalImpl<Array, Op, Policy> >
    {
    public:
      typedef ArrayEvalImpl<Array, Op, Policy> ArrayEvalImpl_; ///< This object type
      typedef DistEvalImpl<LazyArrayTile<typename Array::value_type, Op>, Policy> DistEvalImpl_; ///< The base class type
      typedef typename DistEvalImpl_::TensorImpl_ TensorImpl_; ///< The base, base class type
      typedef Array array_type; ///< The array type
      typedef typename DistEvalImpl_::size_type size_type; ///< Size type
      typedef typename DistEvalImpl_::range_type range_type; ///< Range type
      typedef typename DistEvalImpl_::shape_type shape_type; ///< Shape type
      typedef typename DistEvalImpl_::pmap_interface pmap_interface; ///< Process map interface type
      typedef typename DistEvalImpl_::trange_type trange_type; ///< tiled range type
      typedef typename DistEvalImpl_::value_type value_type; ///< value type
      typedef Op op_type; ///< Tile evaluation operator type

      using std::enable_shared_from_this<ArrayEvalImpl<Array, Op, Policy> >::shared_from_this;

    private:
      array_type array_; ///< The array that will be evaluated
      std::shared_ptr<op_type> op_; ///< The tile operation
      BlockRange block_range_; ///< Sub-block range

    public:

      /// Construct with full array range

      /// \param array The array that will be evaluated
      /// \param world The world where array will be evaluated
      /// \param trange The tiled range of the result tensor
      /// \param shape The shape of the result tensor
      /// \param pmap The process map for the result tensor tiles
      /// \param perm The permutation that is applied to the tile coordinate index
      /// \param op The operation that will be used to evaluate the tiles of array
      ArrayEvalImpl(const array_type& array, World& world, const trange_type& trange,
          const shape_type& shape, const std::shared_ptr<pmap_interface>& pmap,
          const Permutation& perm, const op_type& op) :
        DistEvalImpl_(world, trange, shape, pmap, perm),
        array_(array), op_(std::make_shared<op_type>(op)), block_range_()
      { }

      /// Constructor with sub-block range

      /// \param array The array that will be evaluated
      /// \param world The world where array will be evaluated
      /// \param trange The tiled range of the result tensor
      /// \param shape The shape of the result tensor
      /// \param pmap The process map for the result tensor tiles
      /// \param perm The permutation that is applied to the tile coordinate index
      /// \param op The operation that will be used to evaluate the tiles of array
      /// \param lower_bound The sub-block lower bound
      /// \param upper_bound The sub-block upper bound
      ArrayEvalImpl(const array_type& array, World& world, const trange_type& trange,
          const shape_type& shape, const std::shared_ptr<pmap_interface>& pmap,
          const Permutation& perm, const op_type& op,
          const std::vector<std::size_t>& lower_bound,
          const std::vector<std::size_t>& upper_bound) :
        DistEvalImpl_(world, trange, shape, pmap, perm),
        array_(array), op_(std::make_shared<op_type>(op)),
        block_range_(array.trange().tiles_range(), lower_bound, upper_bound)
      { }

      /// Virtual destructor
      virtual ~ArrayEvalImpl() { }

      virtual Future<value_type> get_tile(size_type i) const {

        // Get the array index that corresponds to the target index
        size_type array_index = DistEvalImpl_::perm_index_to_source(i);

        // If this object only uses a sub-block of the array, shift the tile
        // index to the correct location.
        if(block_range_.rank())
          array_index = block_range_.ordinal(array_index);

        // Get the tile from array_, which may be located on a remote node.
        Future<typename array_type::value_type> tile =
            array_.find(array_index);

        const bool consumable_tile = ! array_.is_local(array_index);
        // Insert the tile into this evaluator for subsequent processing
        if(tile.probe()) {
          // Skip the task since the tile is ready
          Future<value_type> result;
          result.set(make_tile(tile, consumable_tile));
          const_cast<ArrayEvalImpl_*>(this)->notify();
          return result;
        } else {
          // Spawn a task to set the tile when the input tile is ready.
          Future<value_type> result =
              TensorImpl_::world().taskq.add(shared_from_this(),
              & ArrayEvalImpl_::make_tile, tile, consumable_tile,
              madness::TaskAttributes::hipri());

          result.register_callback(const_cast<ArrayEvalImpl_*>(this));
          return result;
        }
      }

      /// Discard a tile that is not needed

      /// This function handles the cleanup for tiles that are not needed in
      /// subsequent computation.
      virtual void discard_tile(size_type) const {
        const_cast<ArrayEvalImpl_*>(this)->notify();
      }

    private:

      value_type make_tile(const typename array_type::value_type& tile, const bool consume) const {
        return value_type(tile, op_, consume);
      }

      /// Make an array tile and insert it into the distributed storage container

      /// \param i The tile index
      /// \param tile The array tile that is the basis for lazy tile
      void set_tile(const size_type i, const typename array_type::value_type& tile, const bool consume) {
        DistEvalImpl_::set_tile(i, value_type(tile, op_, consume));
      }

      /// Evaluate the tiles of this tensor

      /// This function will evaluate the children of this distributed evaluator
      /// and evaluate the tiles for this distributed evaluator.
      /// \return The number of tiles that will be set by this process
      virtual int internal_eval() {
        // Counter for the number of tasks submitted by this object
        int task_count = 0;

        // Get a count of the number of local tiles.
        if(TensorImpl_::shape().is_dense()) {
          task_count = TensorImpl_::pmap()->local_size();
        } else {
          // Create iterator to tiles that are local for this evaluator.
          typename array_type::pmap_interface::const_iterator it =
              TensorImpl_::pmap()->begin();
          const typename array_type::pmap_interface::const_iterator end =
              TensorImpl_::pmap()->end();

          for(; it != end; ++it) {
            if(! TensorImpl_::is_zero(*it))
              ++task_count;
          }
        }

        return task_count;
      }

    }; // class ArrayEvalImpl

  }  // namespace detail
} // namespace TiledArray

#endif // TILEDARRAY_DIST_EVAL_ARRAY_EVAL_H__INCLUDED<|MERGE_RESOLUTION|>--- conflicted
+++ resolved
@@ -90,22 +90,15 @@
       /// \return \c true if this tile is consumable, otherwise \c false .
       bool is_consumable() const { return consume_ || op_->permutation(); }
 
-<<<<<<< HEAD
-
-      /// Convert tile to evaluation type
-      explicit operator eval_type() const {
-        return ((! Op::is_consumable) && consume_ ?
-            op_->consume(tile_) :
-            (*op_)(tile_));
-=======
-      /// Convert tile using the op object
+      /// Convert tile to evaluation type using the op object
 #ifndef __clang__  // clang does not consider this operator in conversions if
                    // "explicit" (gcc and intel accept)
       explicit
 #endif
-      operator auto() const {
-        return consume_ ? op_->consume(tile_) : (*op_)(tile_);
->>>>>>> 89ba35b0
+      explicit operator auto() const {
+        return ((! Op::is_consumable) && consume_ ?
+            op_->consume(tile_) :
+            (*op_)(tile_));
       }
 
       /// return ref to input tile
