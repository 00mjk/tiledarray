/*
 *  This file is a part of TiledArray.
 *  Copyright (C) 2013  Virginia Tech
 *
 *  This program is free software: you can redistribute it and/or modify
 *  it under the terms of the GNU General Public License as published by
 *  the Free Software Foundation, either version 3 of the License, or
 *  (at your option) any later version.
 *
 *  This program is distributed in the hope that it will be useful,
 *  but WITHOUT ANY WARRANTY; without even the implied warranty of
 *  MERCHANTABILITY or FITNESS FOR A PARTICULAR PURPOSE.  See the
 *  GNU General Public License for more details.
 *
 *  You should have received a copy of the GNU General Public License
 *  along with this program.  If not, see <http://www.gnu.org/licenses/>.
 *
 *  Justus Calvin
 *  Department of Chemistry, Virginia Tech
 *
 *  expr.h
 *  Apr 1, 2014
 *
 */

#ifndef TILEDARRAY_EXPRESSIONS_EXPR_H__INCLUDED
#define TILEDARRAY_EXPRESSIONS_EXPR_H__INCLUDED

#include "TiledArray/config.h"
#include "TiledArray/tensor/trace.h"
#include "TiledArray/tile.h"
#include "../reduce_task.h"
#include "../tile_interface/cast.h"
#include "../tile_interface/scale.h"
#include "../tile_op/binary_reduction.h"
#include "../tile_op/reduce_wrapper.h"
#include "../tile_op/shift.h"
#include "../tile_op/unary_reduction.h"
#include "../tile_op/unary_wrapper.h"
#include "expr_engine.h"
#ifdef TILEDARRAY_HAS_CUDA
#include <TiledArray/cuda/cuda_task_fn.h>
#include <TiledArray/external/cuda.h>
#endif

namespace TiledArray {
namespace expressions {

// Forward declaration
template <typename>
struct ExprTrait;
template <typename, bool>
class TsrExpr;
template <typename, bool>
class BlkTsrExpr;
template <typename>
struct is_aliased;

template <typename Engine>
struct EngineParamOverride {
  EngineParamOverride() : world(nullptr), pmap(), shape(nullptr) {}

  typedef
      typename EngineTrait<Engine>::policy policy;  ///< The result policy type
  typedef typename EngineTrait<Engine>::shape_type
      shape_type;  ///< Tensor shape type
  typedef typename EngineTrait<Engine>::pmap_interface
      pmap_interface;  ///< Process map interface type

  World* world;
  std::shared_ptr<pmap_interface> pmap;
  const shape_type* shape;
};

/// \brief type trait checks if T has array() member
/// Useful to determine if an Expr is a TsrExpr or a related type
template <class E>
class has_array {
  /// true case
  template <class U>
  static auto __test(U* p) -> decltype(p->array(), std::true_type());
  /// false case
  template <class>
  static std::false_type __test(...);

 public:
  static constexpr const bool value =
      std::is_same<std::true_type, decltype(__test<E>(0))>::value;
};

/// Base class for expression evaluation

/// \tparam Derived The derived class type
template <typename Derived>
class Expr {
 public:
  template <typename Derived_ = Derived>
  using engine_t = typename ExprTrait<Derived_>::engine_type;
  template <typename Derived_ = Derived>
  using eval_type_t = typename engine_t<Derived_>::eval_type;

  typedef Expr<Derived> Expr_;                 ///< This class type
  typedef Derived derived_type;                ///< The derived object type
  typedef engine_t<derived_type> engine_type;  ///< Expression engine type

 private:
  template <typename D>
  friend class ExprEngine;

  typedef EngineParamOverride<engine_type>
      override_type;  ///< Expression engine parameters
  std::shared_ptr<override_type> override_ptr_;

 public:
  /// \param shape the shape to use for the result
  /// \internal \c shape is taken by const reference, but converted to a
  /// pointer; passing by const ref ensures lifetime management for temporary
  /// shapes
  Expr<Derived>& set_shape(typename override_type::shape_type const& shape) {
    if (override_ptr_ != nullptr) {
      override_ptr_->shape = &shape;
    } else {
      override_ptr_ = std::make_shared<override_type>();
      override_ptr_->shape = &shape;
    }
    return derived();
  }
  /// \param world the World object to use for the result
  Expr<Derived>& set_world(World& world) {
    if (override_ptr_ != nullptr) {
      override_ptr_->world = &world;
    } else {
      override_ptr_ = std::make_shared<override_type>();
      override_ptr_->world = &world;
    }
    return derived();
  }
  /// \param pmap the Pmap object to use for the result
  Expr<Derived>& set_pmap(
      const std::shared_ptr<typename override_type::pmap_interface> pmap) {
    if (override_ptr_) {
      override_ptr_->pmap = pmap;
    } else {
      override_ptr_ = std::make_shared<override_type>();
      override_ptr_->pmap = pmap;
    }
    return derived();
  }

 private:
  /// Task function used to evaluate a lazy tile and apply an op

  /// \tparam R The result type
  /// \tparam T A lazy tile type
  /// \tparam Op Tile operation type
  /// \param tile A forwarding reference to a lazy tile
  /// \param cast A const lvalue reference to the object that will cast the lazy
  /// tile to its result \param op A smart pointer to the Op object \return The
  /// evaluated tile
  template <typename R, typename T, typename C, typename Op>
  static auto eval_tile(T&& tile, const C& cast,
                        const std::shared_ptr<Op>& op) {
    auto&& cast_tile = cast(std::forward<T>(tile));
    return (*op)(cast_tile);
  }

  /// Task function used to mutate result tiles

  /// \tparam R The result type
  /// \tparam T The lazy tile type
  /// \tparam Op Tile operation type
  /// \param tile A forwarding reference to a lazy tile
  /// \return The evaluated tile
  /// \param op The tile mutating operation
  template <typename T, typename Op>
  static auto eval_tile(T&& tile, const std::shared_ptr<Op>& op) {
    return (*op)(std::forward<T>(tile));
  }

  /// Set an array tile with a lazy tile

  /// Spawn a task to evaluate a lazy tile and set the \a array tile at
  /// \c index with the result.
  /// \tparam A The array type
  /// \tparam I The index type
  /// \tparam T The lazy tile type
  /// \param array The result array
  /// \param index The tile index
  /// \param tile The lazy tile
  template <
      typename A, typename I, typename T,
      typename std::enable_if<!std::is_same<typename A::value_type, T>::value &&
                              is_lazy_tile<T>::value
#ifdef TILEDARRAY_HAS_CUDA
                              && !::TiledArray::detail::is_cuda_tile<T>::value
#endif
                              >::type* = nullptr>
  void set_tile(A& array, const I& index, const Future<T>& tile) const {
    array.set(index, array.world().taskq.add(
                         TiledArray::Cast<typename A::value_type, T>(), tile));
  }

#ifdef TILEDARRAY_HAS_CUDA
  /// Set an array tile with a lazy tile

  /// Spawn a task to evaluate a lazy tile and set the \a array tile at
  /// \c index with the result.
  /// \tparam A The array type
  /// \tparam I The index type
  /// \tparam T The lazy tile type
  /// \param array The result array
  /// \param index The tile index
  /// \param tile The lazy tile
  template <typename A, typename I, typename T,
            typename std::enable_if<
                !std::is_same<typename A::value_type, T>::value &&
                is_lazy_tile<T>::value &&
                ::TiledArray::detail::is_cuda_tile<T>::value>::type* = nullptr>
  void set_tile(A& array, const I& index, const Future<T>& tile) const {
    array.set(index, madness::add_cuda_task(
                         array.world(),
                         TiledArray::Cast<typename A::value_type, T>(), tile));
  }
#endif

  /// Set the \c array tile at \c index with \c tile

  /// \tparam A The array type
  /// \tparam I The index type
  /// \tparam T The lazy tile type
  /// \param array The result array
  /// \param index The tile index
  /// \param tile The tile
  template <typename A, typename I, typename T,
            typename std::enable_if<std::is_same<typename A::value_type,
                                                 T>::value>::type* = nullptr>
  void set_tile(A& array, const I& index, const Future<T>& tile) const {
    array.set(index, tile);
  }

  /// Set an array tile with a lazy tile

  /// Spawn a task to evaluate a lazy tile and set the \a array tile at
  /// \c index with the result.
  /// \tparam A The array type
  /// \tparam I The index type
  /// \tparam T The lazy tile type
  /// \param array The result array
  /// \param index The tile index
  /// \param tile The lazy tile
  template <
      typename A, typename I, typename T, typename Op,
      typename std::enable_if<!std::is_same<typename A::value_type, T>::value
#ifdef TILEDARRAY_HAS_CUDA
                              && !::TiledArray::detail::is_cuda_tile<T>::value
#endif
                              >::type* = nullptr>
  void set_tile(A& array, const I index, const Future<T>& tile,
                const std::shared_ptr<Op>& op) const {
    auto eval_tile_fn =
        &Expr_::template eval_tile<typename A::value_type, const T&,
                                   TiledArray::Cast<typename A::value_type, T>,
                                   Op>;
    array.set(index, array.world().taskq.add(
                         eval_tile_fn, tile,
                         TiledArray::Cast<typename A::value_type, T>(), op));
  }

#ifdef TILEDARRAY_HAS_CUDA
  /// Set an array tile with a lazy tile

  /// Spawn a task to evaluate a lazy tile and set the \a array tile at
  /// \c index with the result.
  /// \tparam A The array type
  /// \tparam I The index type
  /// \tparam T The lazy tile type
  /// \param array The result array
  /// \param index The tile index
  /// \param tile The lazy tile
  template <typename A, typename I, typename T, typename Op,
            typename std::enable_if<
                !std::is_same<typename A::value_type, T>::value &&
                ::TiledArray::detail::is_cuda_tile<T>::value>::type* = nullptr>
  void set_tile(A& array, const I index, const Future<T>& tile,
                const std::shared_ptr<Op>& op) const {
    auto eval_tile_fn =
        &Expr_::template eval_tile<typename A::value_type, const T&,
                                   TiledArray::Cast<typename A::value_type, T>,
                                   Op>;
    array.set(index, madness::add_cuda_task(
                         array.world(), eval_tile_fn, tile,
                         TiledArray::Cast<typename A::value_type, T>(), op));
  }
#endif

  /// Set an array tile with a lazy tile

  /// Spawn a task to evaluate a lazy tile and set the \a array tile at
  /// \c index with the result.
  /// \tparam A The array type
  /// \tparam I The index type
  /// \tparam T The lazy tile type
  /// \tparam Op Tile operation type
  /// \param array The result array
  /// \param index The tile index
  /// \param tile The lazy tile
  /// \param op The tile mutating operation
  template <
      typename A, typename I, typename T, typename Op,
      typename std::enable_if<std::is_same<typename A::value_type, T>::value
#ifdef TILEDARRAY_HAS_CUDA
                              && !::TiledArray::detail::is_cuda_tile<T>::value
#endif
                              >::type* = nullptr>
  void set_tile(A& array, const I index, const Future<T>& tile,
                const std::shared_ptr<Op>& op) const {
    auto eval_tile_fn_ptr = &Expr_::template eval_tile<const T&, Op>;
    using fn_ptr_type = decltype(eval_tile_fn_ptr);
    static_assert(madness::detail::function_traits<fn_ptr_type(
                      const T&, const std::shared_ptr<Op>&)>::value,
                  "ouch");
    array.set(index, array.world().taskq.add(eval_tile_fn_ptr, tile, op));
  }

#ifdef TILEDARRAY_HAS_CUDA

  /// Spawn a task to evaluate a lazy tile and set the \a array tile at
  /// \c index with the result.
  /// \tparam A The array type
  /// \tparam I The index type
  /// \tparam T The lazy tile type
  /// \tparam Op Tile operation type
  /// \param array The result array
  /// \param index The tile index
  /// \param tile The lazy tile
  /// \param op The tile mutating operation
  template <typename A, typename I, typename T, typename Op,
            typename std::enable_if<
                std::is_same<typename A::value_type, T>::value&& ::TiledArray::
                    detail::is_cuda_tile<T>::value>::type* = nullptr>
  void set_tile(A& array, const I index, const Future<T>& tile,
                const std::shared_ptr<Op>& op) const {
    auto eval_tile_fn_ptr = &Expr_::template eval_tile<const T&, Op>;
    using fn_ptr_type = decltype(eval_tile_fn_ptr);
    static_assert(madness::detail::function_traits<fn_ptr_type(
                      const T&, const std::shared_ptr<Op>&)>::value,
                  "ouch");
    array.set(index, madness::add_cuda_task(array.world(), eval_tile_fn_ptr,
                                            tile, op));
  }
#endif

 public:
  // Compiler generated functions
  Expr() = default;
  Expr(const Expr_&) = default;
  Expr(Expr_&&) = default;
  ~Expr() = default;
  Expr_& operator=(const Expr_&) = delete;
  Expr_& operator=(Expr_&&) = delete;

  /// Cast this object to its derived type
  derived_type& derived() { return *static_cast<derived_type*>(this); }

  /// Cast this object to its derived type
  const derived_type& derived() const {
    return *static_cast<const derived_type*>(this);
  }

  /// Evaluate this object and assign it to \c tsr

  /// This expression is evaluated in parallel in distributed environments,
  /// where the content of \c tsr will be replaced by the results of the
  /// evaluated tensor expression.
  /// \tparam A The array type
  /// \tparam Alias Tile alias flag
  /// \param tsr The tensor to be assigned
  template <typename A, bool Alias>
  void eval_to(TsrExpr<A, Alias>& tsr) const {
    static_assert(!is_lazy_tile<typename A::value_type>::value,
                  "Assignment to an array of lazy tiles is not supported.");

    // Get the target world
    // 1. result's world is assigned, use it
    // 2. if this expression's world was assigned by set_world(), use it
    // 3. otherwise revert to the TA default for the MADNESS world
    const auto has_set_world = override_ptr_ && override_ptr_->world;
    World& world = (tsr.array().is_initialized()
                        ? tsr.array().world()
                        : (has_set_world ? *override_ptr_->world
                                         : TiledArray::get_default_world()));

    // Get the output process map.
    // If result's pmap is assigned use it as the initial guess
    // it will be assigned in engine.init
    std::shared_ptr<typename TsrExpr<A, Alias>::array_type::pmap_interface>
        pmap;
    if (tsr.array().is_initialized()) pmap = tsr.array().pmap();

    // Get result variable list.
    VariableList target_vars(tsr.vars());

    // Construct the expression engine
    engine_type engine(derived());
    engine.init(world, pmap, target_vars);

    // Make the permutation for the inner tensor of tensors, note from the
    // perspective of the inner tensor the modes start at 0 and not outer_dim
    constexpr auto is_tot =
        TiledArray::detail::is_tensor_of_tensor_v<typename A::value_type>;
    auto full_perm = engine.derived().make_perm(target_vars);
    auto outer_dim = target_vars.outer_dim();
    std::vector<size_t> temp(full_perm.begin() + outer_dim, full_perm.end());
    for(auto& x : temp) x -= outer_dim;
    Permutation inner_perm(temp.begin(), temp.end());

    // Create the distributed evaluator from this expression
    typename engine_type::dist_eval_type dist_eval = engine.make_dist_eval();
    dist_eval.eval();

    // Create the result array
    A result(dist_eval.world(), dist_eval.trange(), dist_eval.shape(),
             dist_eval.pmap());

    // Move the data from dist_eval into the result array. There is no
    // communication in this step.
    for (const auto index : *dist_eval.pmap()) {
      if (dist_eval.is_zero(index)) continue;
      auto tile_contents = dist_eval.get(index);
      if constexpr(!is_tot) {
        set_tile(result, index, tile_contents);
      }
      else {
        auto new_tile = world.taskq.add([=]() {
          auto temp = tile_contents.get();
          using tile_type = typename A::value_type;
<<<<<<< HEAD
          tile_type tile = static_cast<tile_type>(temp);
          using inner_type = typename tile_type::value_type;
          Permute<inner_type, inner_type> p;
          for (auto& inner_t : tile) inner_t = p(inner_t, inner_perm);
=======
          auto tile = static_cast<tile_type>(temp);

          for (auto& inner_t : tile) {
            inner_t = permute(inner_t, inner_perm);
          }
>>>>>>> 21975f63
          return tile;
        });
        result.set(index, new_tile);
      }
    }

    // Wait for child expressions of dist_eval
    dist_eval.wait();
    // Swap the new array with the result array object.
    result.swap(tsr.array());
  }

  /// Evaluate this object and assign it to \c tsr

  /// This expression is evaluated in parallel in distributed environments,
  /// where the content of \c tsr will be replaced by the results of the
  /// evaluated tensor expression.
  /// \tparam A The array type
  /// \tparam Alias Tile alias flag
  /// \param tsr The tensor to be assigned
  template <typename A, bool Alias>
  void eval_to(BlkTsrExpr<A, Alias>& tsr) const {
    typedef TiledArray::detail::Shift<
        typename std::decay<A>::type::value_type,
        typename EngineTrait<engine_type>::eval_type,
        EngineTrait<engine_type>::consumable>
        shift_op_type;
    typedef TiledArray::detail::UnaryWrapper<shift_op_type> op_type;
    static_assert(!is_lazy_tile<typename A::value_type>::value,
                  "Assignment to an array of lazy tiles is not supported.");

#ifndef NDEBUG
    // Check that the array has been initialized.
    if (!tsr.array().is_initialized()) {
      if (TiledArray::get_default_world().rank() == 0) {
        TA_USER_ERROR_MESSAGE(
            "Assignment to an uninitialized array sub-block is not supported.");
      }

      TA_EXCEPTION(
          "Assignment to an uninitialized array sub-block is not supported.");
    }

    // Note: Unfortunately we cannot check that the array tiles have been
    // set even though this is a requirement.
#endif  // NDEBUG

    // Get the target world.
    World& world = tsr.array().world();

    // Get the output process map.
    std::shared_ptr<typename BlkTsrExpr<A, Alias>::array_type::pmap_interface>
        pmap;

    // Get result variable list.
    VariableList target_vars(tsr.vars());

    // Construct the expression engine
    engine_type engine(derived());
    engine.init(world, pmap, target_vars);

    // Create the distributed evaluator from this expression
    typename engine_type::dist_eval_type dist_eval = engine.make_dist_eval();
    dist_eval.eval();

    // Create the result array
    A result(world, tsr.array().trange(),
             tsr.array().shape().update_block(
                 tsr.lower_bound(), tsr.upper_bound(), dist_eval.shape()),
             tsr.array().pmap());

    // NOTE: The tiles from the original array and the sub-block are copied
    // in two separate steps because the two tensors have different data
    // distribution.

    // Copy tiles from the original array to the result array that are not
    // included in the sub-block assignment. There is no communication in
    // this step.
    const BlockRange blk_range(tsr.array().trange().tiles_range(),
                               tsr.lower_bound(), tsr.upper_bound());
    for (const auto index : *tsr.array().pmap()) {
      if (!tsr.array().is_zero(index)) {
        if (!blk_range.includes(tsr.array().trange().tiles_range().idx(index)))
          result.set(index, tsr.array().find(index));
      }
    }

    // Move the data from dist_eval into the sub-block of result array.
    // This step may involve communication when the tiles are moved from the
    // sub-block distribution to the array distribution.
    {
      const std::vector<long> shift =
          tsr.array().trange().make_tile_range(tsr.lower_bound()).lobound();

      std::shared_ptr<op_type> shift_op =
          std::make_shared<op_type>(shift_op_type(shift));

      for (const auto index : *dist_eval.pmap()) {
        if (!dist_eval.is_zero(index))
          set_tile(result, blk_range.ordinal(index), dist_eval.get(index),
                   shift_op);
      }
    }

    // Wait for child expressions of dist_eval
    dist_eval.wait();
    // Swap the new array with the result array object.
    result.swap(tsr.array());
  }

  /// Expression print

  /// \param os The output stream
  /// \param target_vars The target variable list for this expression
  void print(ExprOStream& os, const VariableList& target_vars) const {
    // Construct the expression engine
    engine_type engine(derived());
    engine.init_vars(target_vars);
    engine.init_struct(target_vars);
    engine.print(os, target_vars);
  }

 private:
  struct ExpressionReduceTag {};

  template <typename D, typename Enabler = void>
  struct default_world_helper {
    default_world_helper(const D&) {}
    World& get() const { return TiledArray::get_default_world(); }
  };
  template <typename D>
  struct default_world_helper<
      D, typename std::enable_if<has_array<D>::value>::type> {
    default_world_helper(const D& d) : derived_(d) {}
    World& get() const { return derived_.array().world(); }
    const D& derived_;
  };
  World& default_world() const {
    return default_world_helper<Derived>(this->derived()).get();
  }

 public:
  template <typename Op>
  Future<typename Op::result_type> reduce(const Op& op, World& world) const {
    // Typedefs
    typedef madness::TaggedKey<madness::uniqueidT, ExpressionReduceTag>
        key_type;
    typedef TiledArray::math::UnaryReduceWrapper<
        typename engine_type::value_type, Op>
        reduction_op_type;

    // Construct the expression engine
    engine_type engine(derived());
    engine.init(world, std::shared_ptr<typename engine_type::pmap_interface>(),
                VariableList());

    // Create the distributed evaluator from this expression
    typename engine_type::dist_eval_type dist_eval = engine.make_dist_eval();
    dist_eval.eval();

    // Create a local reduction task
    reduction_op_type wrapped_op(op);
    TiledArray::detail::ReduceTask<reduction_op_type> reduce_task(world,
                                                                  wrapped_op);

    // Move the data from dist_eval into the local reduction task
    typename engine_type::dist_eval_type::pmap_interface::const_iterator it =
        dist_eval.pmap()->begin();
    const typename engine_type::dist_eval_type::pmap_interface::const_iterator
        end = dist_eval.pmap()->end();
    for (; it != end; ++it)
      if (!dist_eval.is_zero(*it)) reduce_task.add(dist_eval.get(*it));

    // All reduce the result of the expression
    auto result = world.gop.all_reduce(key_type(dist_eval.id()),
                                       reduce_task.submit(), op);
    dist_eval.wait();
    return result;
  }

  template <typename Op>
  Future<typename Op::result_type> reduce(const Op& op) const {
    return reduce(op, default_world());
  }

  template <typename D, typename Op>
  Future<typename Op::result_type> reduce(const Expr<D>& right_expr,
                                          const Op& op, World& world) const {
    static_assert(
        is_aliased<D>::value,
        "no_alias() expressions are not allowed on the right-hand side of "
        "the assignment operator.");

    // Typedefs
    typedef madness::TaggedKey<madness::uniqueidT, ExpressionReduceTag>
        key_type;
    typedef TiledArray::math::BinaryReduceWrapper<
        typename engine_type::value_type, typename D::engine_type::value_type,
        Op>
        reduction_op_type;

    // Evaluate this expression
    engine_type left_engine(derived());
    left_engine.init(world,
                     std::shared_ptr<typename engine_type::pmap_interface>(),
                     VariableList());

    // Create the distributed evaluator for this expression
    typename engine_type::dist_eval_type left_dist_eval =
        left_engine.make_dist_eval();
    left_dist_eval.eval();

    // Evaluate the right-hand expression
    typename D::engine_type right_engine(right_expr.derived());
    right_engine.init(world, left_engine.pmap(), left_engine.vars());

    // Create the distributed evaluator for the right-hand expression
    typename D::engine_type::dist_eval_type right_dist_eval =
        right_engine.make_dist_eval();
    right_dist_eval.eval();

#ifndef NDEBUG
    if (left_dist_eval.trange() != right_dist_eval.trange()) {
      if (TiledArray::get_default_world().rank() == 0) {
        TA_USER_ERROR_MESSAGE(
            "The TiledRanges of the left- and right-hand arguments the binary "
            "reduction are not equal:"
            << "\n    left  = " << left_dist_eval.trange()
            << "\n    right = " << right_dist_eval.trange());
      }

      TA_EXCEPTION(
          "The TiledRange objects of a binary expression are not equal.");
    }
#endif  // NDEBUG

    // Create a local reduction task
    reduction_op_type wrapped_op(op);
    TiledArray::detail::ReducePairTask<reduction_op_type> local_reduce_task(
        world, wrapped_op);

    // Move the data from dist_eval into the local reduction task
    typename engine_type::dist_eval_type::pmap_interface::const_iterator it =
        left_dist_eval.pmap()->begin();
    const typename engine_type::dist_eval_type::pmap_interface::const_iterator
        end = left_dist_eval.pmap()->end();
    for (; it != end; ++it) {
      const typename engine_type::size_type index = *it;
      const bool left_not_zero = !left_dist_eval.is_zero(index);
      const bool right_not_zero = !right_dist_eval.is_zero(index);

      if (left_not_zero && right_not_zero) {
        local_reduce_task.add(left_dist_eval.get(index),
                              right_dist_eval.get(index));
      } else {
        if (left_not_zero) left_dist_eval.get(index);
        if (right_not_zero) right_dist_eval.get(index);
      }
    }

    auto result = world.gop.all_reduce(key_type(left_dist_eval.id()),
                                       local_reduce_task.submit(), op);
    left_dist_eval.wait();
    right_dist_eval.wait();
    return result;
  }

  template <typename D, typename Op>
  Future<typename Op::result_type> reduce(const Expr<D>& right_expr,
                                          const Op& op) const {
    return reduce(right_expr, op, default_world());
  }

  template<typename TileType = typename EngineTrait<engine_type>::eval_type,
           typename = TiledArray::detail::enable_if_trace_is_defined_t<TileType>>
  Future<result_of_trace_t<TileType>>
  trace(World& world) const {
    typedef typename EngineTrait<engine_type>::eval_type value_type;
    return reduce(TiledArray::TraceReduction<value_type>(), world);
  }

  template<typename TileType = typename EngineTrait<engine_type>::eval_type,
           typename = TiledArray::detail::enable_if_trace_is_defined_t<TileType>>
  Future<result_of_trace_t<TileType>>
  trace() const {
    return trace(default_world());
  }

  Future<typename TiledArray::SumReduction<
      typename EngineTrait<engine_type>::eval_type>::result_type>
  sum(World& world) const {
    typedef typename EngineTrait<engine_type>::eval_type value_type;
    return reduce(TiledArray::SumReduction<value_type>(), world);
  }

  Future<typename TiledArray::SumReduction<
      typename EngineTrait<engine_type>::eval_type>::result_type>
  sum() const {
    return sum(default_world());
  }

  Future<typename TiledArray::ProductReduction<
      typename EngineTrait<engine_type>::eval_type>::result_type>
  product(World& world) const {
    typedef typename EngineTrait<engine_type>::eval_type value_type;
    return reduce(TiledArray::ProductReduction<value_type>(), world);
  }

  Future<typename TiledArray::ProductReduction<
      typename EngineTrait<engine_type>::eval_type>::result_type>
  product() const {
    return product(default_world());
  }

  Future<typename TiledArray::SquaredNormReduction<
      typename EngineTrait<engine_type>::eval_type>::result_type>
  squared_norm(World& world) const {
    typedef typename EngineTrait<engine_type>::eval_type value_type;
    return reduce(TiledArray::SquaredNormReduction<value_type>(), world);
  }

  Future<typename TiledArray::SquaredNormReduction<
      typename EngineTrait<engine_type>::eval_type>::result_type>
  squared_norm() const {
    return squared_norm(default_world());
  }

 private:
  template <typename T>
  static T sqrt(const T t) {
    return std::sqrt(t);
  }

 public:
  Future<typename TiledArray::SquaredNormReduction<
      typename EngineTrait<engine_type>::eval_type>::result_type>
  norm(World& world) const {
    return world.taskq.add(
        Expr_::template sqrt<typename TiledArray::SquaredNormReduction<
            typename EngineTrait<engine_type>::eval_type>::result_type>,
        squared_norm(world));
  }
  Future<typename TiledArray::SquaredNormReduction<
      typename EngineTrait<engine_type>::eval_type>::result_type>
  norm() const {
    return norm(default_world());
  }

  template <typename Derived_ = Derived>
  std::enable_if_t<
      TiledArray::detail::is_strictly_ordered<
          TiledArray::detail::numeric_t<typename EngineTrait<
              typename ExprTrait<Derived_>::engine_type>::eval_type>>::value,
      Future<typename TiledArray::MinReduction<typename EngineTrait<
          typename ExprTrait<Derived_>::engine_type>::eval_type>::result_type>>
  min(World& world) const {
    typedef typename EngineTrait<engine_type>::eval_type value_type;
    return reduce(TiledArray::MinReduction<value_type>(), world);
  }

  template <typename Derived_ = Derived>
  std::enable_if_t<
      TiledArray::detail::is_strictly_ordered<
          TiledArray::detail::numeric_t<typename EngineTrait<
              typename ExprTrait<Derived_>::engine_type>::eval_type>>::value,
      Future<typename TiledArray::MinReduction<typename EngineTrait<
          typename ExprTrait<Derived_>::engine_type>::eval_type>::result_type>>
  min() const {
    return min(default_world());
  }

  template <typename Derived_ = Derived>
  std::enable_if_t<
      TiledArray::detail::is_strictly_ordered<
          TiledArray::detail::numeric_t<typename EngineTrait<
              typename ExprTrait<Derived_>::engine_type>::eval_type>>::value,
      Future<typename TiledArray::MaxReduction<typename EngineTrait<
          typename ExprTrait<Derived_>::engine_type>::eval_type>::result_type>>
  max(World& world) const {
    typedef typename EngineTrait<engine_type>::eval_type value_type;
    return reduce(TiledArray::MaxReduction<value_type>(), world);
  }

  template <typename Derived_ = Derived>
  std::enable_if_t<
      TiledArray::detail::is_strictly_ordered<
          TiledArray::detail::numeric_t<typename EngineTrait<
              typename ExprTrait<Derived_>::engine_type>::eval_type>>::value,
      Future<typename TiledArray::MaxReduction<typename EngineTrait<
          typename ExprTrait<Derived_>::engine_type>::eval_type>::result_type>>
  max() const {
    return max(default_world());
  }

  Future<typename TiledArray::AbsMinReduction<
      typename EngineTrait<engine_type>::eval_type>::result_type>
  abs_min(World& world) const {
    typedef typename EngineTrait<engine_type>::eval_type value_type;
    return reduce(TiledArray::AbsMinReduction<value_type>(), world);
  }

  Future<typename TiledArray::AbsMinReduction<
      typename EngineTrait<engine_type>::eval_type>::result_type>
  abs_min() const {
    return abs_min(default_world());
  }

  Future<typename TiledArray::AbsMaxReduction<
      typename EngineTrait<engine_type>::eval_type>::result_type>
  abs_max(World& world) const {
    typedef typename EngineTrait<engine_type>::eval_type value_type;
    return reduce(TiledArray::AbsMaxReduction<value_type>(), world);
  }

  Future<typename TiledArray::AbsMaxReduction<
      typename EngineTrait<engine_type>::eval_type>::result_type>
  abs_max() const {
    return abs_max(default_world());
  }

  template <typename D>
  Future<typename TiledArray::DotReduction<
      typename EngineTrait<engine_type>::eval_type,
      typename EngineTrait<typename D::engine_type>::eval_type>::result_type>
  dot(const Expr<D>& right_expr, World& world) const {
    typedef typename EngineTrait<engine_type>::eval_type left_value_type;
    typedef typename EngineTrait<typename D::engine_type>::eval_type
        right_value_type;
    return reduce(right_expr,
                  TiledArray::DotReduction<left_value_type, right_value_type>(),
                  world);
  }

  template <typename D>
  Future<typename TiledArray::DotReduction<
      typename EngineTrait<engine_type>::eval_type,
      typename EngineTrait<typename D::engine_type>::eval_type>::result_type>
  dot(const Expr<D>& right_expr) const {
    return dot(right_expr, default_world());
  }

  template <typename D>
  Future<typename TiledArray::InnerProductReduction<
      typename EngineTrait<engine_type>::eval_type,
      typename EngineTrait<typename D::engine_type>::eval_type>::result_type>
  inner_product(const Expr<D>& right_expr, World& world) const {
    typedef typename EngineTrait<engine_type>::eval_type left_value_type;
    typedef typename EngineTrait<typename D::engine_type>::eval_type
        right_value_type;
    return reduce(
        right_expr,
        TiledArray::InnerProductReduction<left_value_type, right_value_type>(),
        world);
  }

  template <typename D>
  Future<typename TiledArray::InnerProductReduction<
      typename EngineTrait<engine_type>::eval_type,
      typename EngineTrait<typename D::engine_type>::eval_type>::result_type>
  inner_product(const Expr<D>& right_expr) const {
    return inner_product(right_expr, default_world());
  }

};  // class Expr

}  // namespace expressions
}  // namespace TiledArray

#endif  // TILEDARRAY_EXPRESSIONS_EXPR_H__INCLUDED<|MERGE_RESOLUTION|>--- conflicted
+++ resolved
@@ -434,18 +434,11 @@
         auto new_tile = world.taskq.add([=]() {
           auto temp = tile_contents.get();
           using tile_type = typename A::value_type;
-<<<<<<< HEAD
-          tile_type tile = static_cast<tile_type>(temp);
-          using inner_type = typename tile_type::value_type;
-          Permute<inner_type, inner_type> p;
-          for (auto& inner_t : tile) inner_t = p(inner_t, inner_perm);
-=======
           auto tile = static_cast<tile_type>(temp);
 
           for (auto& inner_t : tile) {
             inner_t = permute(inner_t, inner_perm);
           }
->>>>>>> 21975f63
           return tile;
         });
         result.set(index, new_tile);
