--- conflicted
+++ resolved
@@ -37,7 +37,6 @@
 TiledArray/error.h
 TiledArray/external/madness.h
 TiledArray/initialize.h
-TiledArray/util/initializer_list.h
 TiledArray/perm_index.h
 TiledArray/permutation.h
 TiledArray/proc_grid.h
@@ -210,13 +209,8 @@
           PROPERTIES
           LANGUAGE CUDA)
 
-<<<<<<< HEAD
   # the list of libraries on which TiledArray depends on
-  list(APPEND _TILEDARRAY_DEPENDENCIES "${CUDA_CUBLAS_LIBRARIES}" "${CUDA_nvToolsExt_LIBRARY}" TiledArray_CUTT TiledArray_UMPIRE)
-=======
-  # the list of libraries on which TiledArray build depends on
-  set(TILEDARRAY_PRIVATE_LINK_LIBRARIES MADworld "${LAPACK_LIBRARIES}" CUDA::cublas CUDA::nvToolsExt TiledArray_CUTT TiledArray_UMPIRE TiledArray_Eigen BTAS::BTAS CACHE STRING "List of libraries on which TiledArray depends on")
->>>>>>> 4968d48d
+  list(APPEND _TILEDARRAY_DEPENDENCIES CUDA::cublas CUDA::nvToolsExt TiledArray_CUTT TiledArray_UMPIRE)
 
 endif(CUDA_FOUND)
 
