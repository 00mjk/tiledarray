--- conflicted
+++ resolved
@@ -98,11 +98,7 @@
         "Path to the MADNESS build directory")
   set(MADNESS_URL "https://github.com/m-a-d-n-e-s-s/madness.git" CACHE STRING 
         "Path to the MADNESS repository")
-<<<<<<< HEAD
-  set(MADNESS_TAG "0bcbc3eee269039ab5362a6fbe6aa3410bfb3245" CACHE STRING 
-=======
   set(MADNESS_TAG "ta-master-track" CACHE STRING 
->>>>>>> 640e38e1
         "Revision hash or tag to use when building MADNESS")
   
   if("${MADNESS_TAG}" STREQUAL "")
