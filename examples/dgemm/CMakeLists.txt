#
#  This file is a part of TiledArray.
#  Copyright (C) 2013  Virginia Tech
#
#  This program is free software: you can redistribute it and/or modify
#  it under the terms of the GNU General Public License as published by
#  the Free Software Foundation, either version 3 of the License, or
#  (at your option) any later version.
#
#  This program is distributed in the hope that it will be useful,
#  but WITHOUT ANY WARRANTY; without even the implied warranty of
#  MERCHANTABILITY or FITNESS FOR A PARTICULAR PURPOSE.  See the
#  GNU General Public License for more details.
#
#  You should have received a copy of the GNU General Public License
#  along with this program.  If not, see <http://www.gnu.org/licenses/>.
#
#  Justus Calvin
#  Department of Chemistry, Virginia Tech
#
#  CMakeLists.txt
#  Sep 4, 2013
#

# Create the blas, eigen, ta_band, ta_dense, ta_fock_build, ta_asymm_dense and 
# ta_sparse executable

# Add include directories
include_directories(${TiledArray_INCLUDE_DIRS})

# Add the blas executable
add_executable(blas EXCLUDE_FROM_ALL blas.cpp)
set_target_properties(blas PROPERTIES
    COMPILE_FLAGS "${CMAKE_CPP_FLAGS} ${TiledArray_COMPILE_FLAGS}"
    LINK_FLAGS "${TiledArray_LINK_FLAGS}")
target_link_libraries(blas ${TiledArray_LIBRARIES})
add_dependencies(blas External)
add_dependencies(example blas)

# Add the eigen executable
add_executable(eigen EXCLUDE_FROM_ALL eigen.cpp)
set_target_properties(eigen PROPERTIES
    COMPILE_FLAGS "${CMAKE_CPP_FLAGS} ${TiledArray_COMPILE_FLAGS}"
    LINK_FLAGS "${TiledArray_LINK_FLAGS}")
target_link_libraries(eigen ${TiledArray_LIBRARIES})
add_dependencies(eigen External)
add_dependencies(example eigen)

# Add the blas executable
add_executable(ta_band EXCLUDE_FROM_ALL ta_band.cpp)
set_target_properties(ta_band PROPERTIES
    COMPILE_FLAGS "${CMAKE_CPP_FLAGS} ${TiledArray_COMPILE_FLAGS}"
    LINK_FLAGS "${TiledArray_LINK_FLAGS}")
target_link_libraries(ta_band ${TiledArray_LIBRARIES})
add_dependencies(ta_band External)
add_dependencies(example ta_band)

# Add the ta_dense executable
add_executable(ta_dense EXCLUDE_FROM_ALL ta_dense.cpp)
set_target_properties(ta_dense PROPERTIES
    COMPILE_FLAGS "${CMAKE_CPP_FLAGS} ${TiledArray_COMPILE_FLAGS}"
    LINK_FLAGS "${TiledArray_LINK_FLAGS}")
target_link_libraries(ta_dense ${TiledArray_LIBRARIES})
add_dependencies(ta_dense External)
add_dependencies(example ta_dense)


# Add the ta_asymm_dense executable
add_executable(ta_asymm_dense EXCLUDE_FROM_ALL ta_asymm_dense.cpp)
set_target_properties(ta_asymm_dense PROPERTIES
    COMPILE_FLAGS "${CMAKE_CPP_FLAGS} ${TiledArray_COMPILE_FLAGS}"
    LINK_FLAGS "${TiledArray_LINK_FLAGS}")
target_link_libraries(ta_asymm_dense ${TiledArray_LIBRARIES})
add_dependencies(ta_asymm_dense External)
add_dependencies(example ta_asymm_dense)

# Add the blas executable
add_executable(ta_sparse EXCLUDE_FROM_ALL ta_sparse.cpp)
set_target_properties(ta_sparse PROPERTIES
    COMPILE_FLAGS "${CMAKE_CPP_FLAGS} ${TiledArray_COMPILE_FLAGS}"
    LINK_FLAGS "${TiledArray_LINK_FLAGS}")
target_link_libraries(ta_sparse ${TiledArray_LIBRARIES})
add_dependencies(ta_sparse External)
add_dependencies(example ta_sparse)

<<<<<<< HEAD
IF(HAVE_ELEMENTAL)
=======

# Add the blas executable
add_executable(ta_fock EXCLUDE_FROM_ALL ta_fock_build.cpp)
set_target_properties(ta_fock PROPERTIES
    COMPILE_FLAGS "${CMAKE_CPP_FLAGS} ${TiledArray_COMPILE_FLAGS}"
    LINK_FLAGS "${TiledArray_LINK_FLAGS}")
target_link_libraries(ta_fock ${TiledArray_LIBRARIES})
add_dependencies(ta_fock External)
add_dependencies(example ta_fock)

IF(TILEDARRAY_HAS_ELEMENTAL)
>>>>>>> af1cc862
    # Add the ta_elem_dense executable
    add_executable(ta_elem_dense EXCLUDE_FROM_ALL ta_elem_dense.cpp)
    set_target_properties(ta_elem_dense PROPERTIES
        COMPILE_FLAGS "${CMAKE_CPP_FLAGS} ${TiledArray_COMPILE_FLAGS}"
        LINK_FLAGS "${TiledArray_LINK_FLAGS}")
    target_link_libraries(ta_elem_dense ${TiledArray_LIBRARIES})
    add_dependencies(ta_elem_dense External)
    add_dependencies(example ta_elem_dense)
ENDIF(TILEDARRAY_HAS_ELEMENTAL)<|MERGE_RESOLUTION|>--- conflicted
+++ resolved
@@ -83,9 +83,6 @@
 add_dependencies(ta_sparse External)
 add_dependencies(example ta_sparse)
 
-<<<<<<< HEAD
-IF(HAVE_ELEMENTAL)
-=======
 
 # Add the blas executable
 add_executable(ta_fock EXCLUDE_FROM_ALL ta_fock_build.cpp)
@@ -97,7 +94,6 @@
 add_dependencies(example ta_fock)
 
 IF(TILEDARRAY_HAS_ELEMENTAL)
->>>>>>> af1cc862
     # Add the ta_elem_dense executable
     add_executable(ta_elem_dense EXCLUDE_FROM_ALL ta_elem_dense.cpp)
     set_target_properties(ta_elem_dense PROPERTIES
